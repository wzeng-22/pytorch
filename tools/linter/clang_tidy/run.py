--- conflicted
+++ resolved
@@ -310,42 +310,26 @@
     if line_filters:
         command += ["-line-filter", json.dumps(line_filters)]
 
-<<<<<<< HEAD
-    if options.parallel:
-        commands = []
-
-        for f in files:
-            new_command = list(command) + [map_filename(options.compile_commands_dir, f)]
-            if options.export_fixes:
-                suffix = "-".join(f.split(os.sep))
-                new_command += [f"--export-fixes={EXPORT_FIXES_PREFIX}-{suffix}.yml"]
-            commands.append((new_command, f))
-        result = run_shell_commands_in_parallel(commands, options.disable_progress_bar)
-        returncode = (
-            0
-            if sum([returncode for (returncode, stdout, stderr) in result]) == 0
-            else -1
-        )
-        output = "\n".join(
-            [f"{stdout}\n{stderr}\n" for (returncode, stdout, stderr) in result]
-        )
-    else:
-        command += map_filenames(options.compile_commands_dir, files)
-        if options.export_fixes:
-            command += [f"--export-fixes={EXPORT_FIXES_PREFIX}.yml"]
-        if options.dry_run:
-            command = [re.sub(r"^([{[].*[]}])$", r"'\1'", arg) for arg in command]
-            return 0, " ".join(command)
-        returncode, output = run_shell_command(command)
-=======
-    commands = [
-        (list(command) + [map_filename(options.compile_commands_dir, f)], f)
-        for f in files
-    ]
-
     if options.dry_run:
         return 0, str([c for c, _ in commands])
->>>>>>> e6f77183
+
+    commands = []
+
+    for f in files:
+        new_command = list(command) + [map_filename(options.compile_commands_dir, f)]
+        if options.export_fixes:
+            suffix = "-".join(f.split(os.sep))
+            new_command += [f"--export-fixes={EXPORT_FIXES_PREFIX}-{suffix}.yml"]
+        commands.append((new_command, f))
+    result = run_shell_commands_in_parallel(commands, options.disable_progress_bar)
+    returncode = (
+        0
+        if sum([returncode for (returncode, stdout, stderr) in result]) == 0
+        else -1
+    )
+    output = "\n".join(
+        [f"{stdout}\n{stderr}\n" for (returncode, stdout, stderr) in result]
+    )
 
     result = run_shell_commands_in_parallel(commands, options.disable_progress_bar)
     returncode = 0 if sum([returncode for (returncode, _, _) in result]) == 0 else -1
