load("@bazel_skylib//rules:common_settings.bzl", "bool_flag")
load("@rules_cc//cc:defs.bzl", "cc_library", "cc_test")
load("//third_party:substitution.bzl", "header_template_rule")
load("//tools/config:defs.bzl", "if_cuda")

# The bool_flag targets allow configuring the build from the
# command-line, e.g. --//c10:use_gflags or --no//c10:use_gflags to
# disable.

bool_flag(
    name = "use_gflags",
    build_setting_default = True,
)

bool_flag(
    name = "use_glog",
    build_setting_default = True,
)

config_setting(
    name = "using_gflags",
    flag_values = {":use_gflags": "true"},
)

config_setting(
    name = "using_glog",
    flag_values = {":use_glog": "true"},
)

header_template_rule(
    name = "cuda_cmake_macros_h",
    src = "cuda/impl/cuda_cmake_macros.h.in",
    out = "cuda/impl/cuda_cmake_macros.h",
    substitutions = {
        "cmakedefine": "define",
    },
)

cc_library(
    name = "headers",
    hdrs = [
        "//c10/core:headers",
        "//c10/mobile:headers",
        "//c10/util:headers",
    ] + glob([
        "cuda/*.h",
        "cuda/impl/*.h",
    ]),
    deps = [
        ":cuda_cmake_macros_h",
        "//c10/core:alignment",
        "//c10/macros",
    ] + select({
        ":using_gflags": ["@com_github_gflags_gflags//:gflags"],
        "//conditions:default": [],
    }) + select({
        ":using_glog": ["@com_github_glog//:glog"],
        "//conditions:default": [],
    }),
    visibility = ["//:__pkg__"],
)

cc_library(
    name = "c10",
    srcs = if_cuda(
        glob([
            "cuda/*.cpp",
            "cuda/impl/*.cpp",
        ]),
        [],
    ),
    local_defines = ["C10_BUILD_MAIN_LIB"],
    deps = [
        ":headers",
<<<<<<< HEAD
        "@fmt",
        "//c10/core:CPUAllocator",
=======
>>>>>>> 9c2a0e4b
        "//c10/core:ScalarType",
        "//c10/core:alloc_cpu",
        "//c10/core:base",
        "//c10/mobile:CPUCachingAllocator",
        "//c10/mobile:CPUProfilingAllocator",
        "//c10/util:TypeCast",
        "//c10/util:base",
        "//c10/util:typeid",
    ] + if_cuda(
        ["@cuda"],
        [],
    ),
    alwayslink = True,
    visibility = ["//:__pkg__"],
)

cc_test(
    name = "tests",
    size = "small",
    srcs = glob([
        "test/util/*.cpp",
        "test/util/*.h",
        "test/core/*.cpp",
        "test/core/impl/*.cpp",
    ]),
    copts = ["-Wno-deprecated-declarations"],
    deps = [
        ":c10",
        ":headers",
        "@com_google_googletest//:gtest_main",
    ],
    visibility = ["//:__pkg__"],
)<|MERGE_RESOLUTION|>--- conflicted
+++ resolved
@@ -72,11 +72,7 @@
     local_defines = ["C10_BUILD_MAIN_LIB"],
     deps = [
         ":headers",
-<<<<<<< HEAD
-        "@fmt",
         "//c10/core:CPUAllocator",
-=======
->>>>>>> 9c2a0e4b
         "//c10/core:ScalarType",
         "//c10/core:alloc_cpu",
         "//c10/core:base",
