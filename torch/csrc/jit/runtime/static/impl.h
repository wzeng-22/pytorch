--- conflicted
+++ resolved
@@ -164,15 +164,12 @@
   // graph, where storage is deallocated outside static runtime
   // (enable_out_variant must be true)
   bool manage_output_tensors{false};
-<<<<<<< HEAD
   // Gates the ReplaceWithMaybeCopy pass, which replaces ops that
   // sometimes alias their outputs with subgraphs that include an out
   // variant.
   bool use_maybe_copy_variants{true};
-=======
   // enable TensorExpr fusion of ops at model loading time
   bool enable_tensorexpr_fusion{false};
->>>>>>> d35fc409
 };
 
 /// The static runime supports two execution modes.
