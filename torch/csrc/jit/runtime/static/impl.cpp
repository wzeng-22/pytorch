--- conflicted
+++ resolved
@@ -133,12 +133,8 @@
   UseVariadicGroupedAccessor(graph);
   EliminateNoOps(
       graph, /* custom_ops */ {fromQualString("fb::scale_gradient")});
-<<<<<<< HEAD
-  CreateOwnedRefs(*graph);
+  CreateOwnedRefsForReturnedConstants(*graph);
   ForceNonEmptyOutputs(*graph);
-=======
-  CreateOwnedRefsForReturnedConstants(*graph);
->>>>>>> 1f7c9618
   GRAPH_DUMP("Final graph after optimizations: ", graph);
 }
 
