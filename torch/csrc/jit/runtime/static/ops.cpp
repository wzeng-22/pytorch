#include <torch/csrc/jit/runtime/static/ops.h>

#include <ATen/CPUFunctions.h>
#include <ATen/InferSize.h>
#include <ATen/NativeFunctions.h>
#include <ATen/Parallel.h>
#include <ATen/ScalarOps.h>
#include <ATen/TensorUtils.h>
#include <ATen/cpu/vec/functional.h>
#include <ATen/cpu/vec/vec.h>
#include <ATen/native/EmbeddingBag.h>
#include <ATen/native/Fill.h>
#include <ATen/native/IndexingUtils.h>
#include <ATen/native/Resize.h>
#include <ATen/native/SharedReduceOps.h>
#include <ATen/native/TensorAdvancedIndexing.h>
#include <ATen/native/TensorConversions.h>
#include <ATen/native/cpu/SerialStackImpl.h>
#include <ATen/native/layer_norm.h>
#include <ATen/native/quantized/cpu/fbgemm_utils.h>
#include <ATen/native/quantized/cpu/qembeddingbag.h>
#include <ATen/native/quantized/cpu/qembeddingbag_prepack.h>
#include <ATen/quantized/QTensorImpl.h>
#include <ATen/quantized/Quantizer.h>
#include <c10/core/ScalarType.h>
#include <c10/core/WrapDimMinimal.h>
#include <c10/util/irange.h>
#include <torch/csrc/jit/ir/constants.h>
#include <torch/csrc/jit/ir/ir.h>
#include <torch/csrc/jit/passes/symbolic_shape_runtime_fusion.h>
#include <torch/csrc/jit/runtime/static/impl.h>
#include <torch/csrc/jit/runtime/static/te_wrapper.h>
#include <torch/csrc/jit/runtime/vararg_functions.h>
#include <torch/csrc/jit/tensorexpr/ir.h>
#include <torch/csrc/jit/tensorexpr/ir_simplifier.h>
#include <torch/csrc/jit/tensorexpr/llvm_codegen.h>
#include <torch/csrc/jit/tensorexpr/loopnest.h>
#include <iterator>
#include <mutex>
#include <unordered_map>

C10_DEFINE_bool(
    static_runtime_enable_fast_math,
    true,
    "If on, static runtime may use use optimizations that cause accurary loss "
    "vs the jit interpreter");

namespace at {
namespace native {

void repeat_out(at::Tensor& result, const Tensor& self, IntArrayRef repeats) {
  TORCH_CHECK(
      repeats.size() >= static_cast<size_t>(self.dim()),
      "Number of dimensions of repeat dims can not be smaller than number of dimensions of tensor");

  // Add new leading dimensions to the tensor if the
  // number of target dimensions is larger than the
  // number of source dimensions.
  int64_t num_new_dimensions = repeats.size() - self.dim();
  DimVector padded_size(num_new_dimensions, 1);
  padded_size.insert(
      padded_size.end(), self.sizes().begin(), self.sizes().end());
  DimVector target_size(repeats.size());
  bool zero_tensor = false;
  for (const auto idx : c10::irange(repeats.size())) {
    if (repeats[idx] == 0) {
      zero_tensor = true;
    }
    target_size[idx] = padded_size[idx] * repeats[idx];
  }

  // return an empty tensor if one of the repeat dimensions is zero
  at::native::resize_(result, target_size, c10::nullopt);
  if (zero_tensor) {
    return;
  }

  Tensor xtensor = at::native::expand(self, padded_size);
  Tensor urtensor = at::native::alias(result);
  for (const auto i : c10::irange(xtensor.dim())) {
    // can't unfold with step 0, so make sure step is at least 1
    // (it doesn't matter what it is in that case, because the size is 0).
    urtensor = urtensor.unfold(
        i, xtensor.size(i), std::max<int64_t>(xtensor.size(i), 1));
  }

  at::native::copy_(urtensor, xtensor.expand_as(urtensor));
}

// copy version of view ops
at::Tensor& reshape_copy_out(
    at::Tensor& out,
    const at::Tensor& self,
    at::IntArrayRef proposed_shape,
    bool infer_size) {
  auto shape = infer_size
      ? at::infer_size(proposed_shape, self.numel())
      : std::vector<int64_t>(proposed_shape.begin(), proposed_shape.end());
  at::native::resize_(out, shape, c10::nullopt);

  auto self_contig = self.expect_contiguous();

  size_t nbytes = self.nbytes();
  if (nbytes == 0) {
    return out;
  }

  const void* self_data = self_contig->data_ptr();
  void* out_data = out.data_ptr();
  memcpy(out_data, self_data, nbytes);

  return out;
}

at::Tensor& flatten_copy_out(
    at::Tensor& out,
    const at::Tensor& self,
    int64_t start_dim,
    int64_t end_dim) {
  start_dim =
      start_dim < 0 ? c10::maybe_wrap_dim(start_dim, self.dim()) : start_dim;
  end_dim = end_dim < 0 ? c10::maybe_wrap_dim(end_dim, self.dim()) : end_dim;
  TORCH_CHECK(
      start_dim <= end_dim,
      "flatten() has invalid args: start_dim cannot come after end_dim");

  if (self.dim() == 0) {
    return reshape_copy_out(out, self, {1}, false);
  }

  if (start_dim == end_dim) {
    auto shape = self.sizes().vec();
    return reshape_copy_out(out, self, shape, false);
  }

  // We don't want to infer_size on the entire shape, because that can give us
  // an extra degree of freedom we don't want; for example, consider shape [0,
  // 1, 3, 0], with start_dim=1, end_dim=2. It's clear we want result shape [0,
  // 3, 0] but passing [0, -1, 0] to infer_size means the -1 can take on any
  // value and satisfy the constraints.
  auto iter = self.sizes().data();
  auto slice_numel = std::accumulate(
      iter + start_dim,
      iter + end_dim + 1,
      static_cast<int64_t>(1),
      // NOLINTNEXTLINE(modernize-use-transparent-functors)
      std::multiplies<int64_t>());

  std::vector<int64_t> shape;
  shape.reserve(self.dim() - end_dim + start_dim);
  for (const auto i : c10::irange(start_dim)) {
    shape.push_back(self.sizes()[i]);
  }
  shape.push_back(slice_numel);
  for (int64_t i = end_dim + 1; i < self.dim(); i++) {
    shape.push_back(self.sizes()[i]);
  }
  return reshape_copy_out(out, self, shape, false);
}

namespace {

// This is annoying and sily, but it's solving a real problem: the
// _MSC_VER version causes an ICE on our old clang5 builds. The
// non-_MSC_VER version is a syntax error according to MSVC. Use the
// appropriate version depending on if we're MSVC or not.

#define TO_COPY_OUT_FAST_PATH_LOGIC(out, self, self_t)             \
  do {                                                             \
    const auto N = self.numel();                                   \
    const auto self_data = self.data_ptr<self_t>();                \
    AT_DISPATCH_ALL_TYPES_AND_COMPLEX_AND3(                        \
        kHalf,                                                     \
        kBFloat16,                                                 \
        kBool,                                                     \
        out.scalar_type(),                                         \
        "to_copy_out_inner_loop",                                  \
        [&]() {                                                    \
          const auto out_data = out.data_ptr<scalar_t>();          \
          for (const auto idx : c10::irange(N)) {                  \
            /* NOLINTNEXTLINE(bugprone-signed-char-misuse) */      \
            out_data[idx] = static_cast<scalar_t>(self_data[idx]); \
          }                                                        \
        });                                                        \
  } while (0)

#ifdef _MSC_VER
template <typename T>
void to_copy_out_fast_path(Tensor& out, const Tensor& self) {
  TO_COPY_OUT_FAST_PATH_LOGIC(out, self, T);
}

#define TO_COPY_OUT_FAST_PATH_BODY(out, self) \
  to_copy_out_fast_path<scalar_t>(out, self)
#else
#define TO_COPY_OUT_FAST_PATH_BODY(out, self) \
  using self_t = scalar_t;                    \
  TO_COPY_OUT_FAST_PATH_LOGIC(out, self, self_t)
#endif
} // namespace

at::Tensor& to_copy_out(
    Tensor& out,
    const Tensor& self,
    bool non_blocking,
    bool copy_strides,
    c10::optional<MemoryFormat> memory_format) {
  if (copy_strides) {
    at::native::resize_impl_cpu_(
        out.unsafeGetTensorImpl(), self.sizes(), self.strides());
  } else {
    at::native::resize_(out, self.sizes(), c10::nullopt);
  }
  auto is_unsupported_dtype = [](ScalarType t) {
#define TORCH_OPS_UNSUPPORTED_TYPE(_, type) \
  case k##type:                             \
    return true;
    switch (t) {
      AT_FORALL_QINT_TYPES(TORCH_OPS_UNSUPPORTED_TYPE)
      AT_FORALL_COMPLEX_TYPES(TORCH_OPS_UNSUPPORTED_TYPE)
      default:
        return false;
    }
#undef TORCH_OPS_UNSUPPORTED_TYPE
  };
  // Fast path: can we just copy the data ourselves? Avoids creating a
  // TensorIterator in at::native::copy_, which is relatively
  // expensive.
  if (self.is_contiguous() && !non_blocking &&
      // Did the user request us to make a copy that isn't contiguous?
      (memory_format == c10::nullopt ||
       memory_format == c10::MemoryFormat::Preserve ||
       memory_format == c10::MemoryFormat::Contiguous) &&
      // CopyKernel.cpp handles this case specially, so let's not mess
      // with it.
      !self.is_neg() && !is_unsupported_dtype(self.dtype().toScalarType()) &&
      !is_unsupported_dtype(out.dtype().toScalarType()) &&
      !(
          // FBGEMM optimization might kick in, don't interfere with
          // that.
          (self.dtype() == kFloat && out.dtype() == kHalf) ||
          (self.dtype() == kHalf && out.dtype() == kFloat))) {
    AT_DISPATCH_ALL_TYPES_AND3(
        kHalf, kBFloat16, kBool, self.scalar_type(), "to_copy_out", [&]() {
          TO_COPY_OUT_FAST_PATH_BODY(out, self);
        });
    return out;
  }
  at::native::copy_(out, self, non_blocking);
  return out;
}

Tensor& linear_out(
    Tensor& output,
    const Tensor& input,
    const Tensor& weight,
    const c10::optional<Tensor>& bias_opt) {
  TORCH_CHECK(!input.is_mkldnn());

  auto bias = bias_opt.has_value()
      ? c10::MaybeOwned<Tensor>::borrowed(*bias_opt)
      : c10::MaybeOwned<Tensor>::owned(c10::in_place);

  if (input.dim() == 2 && bias->defined()) {
    // Fused op is marginally faster.
    return at::cpu::addmm_out(output, *bias, input, weight.t());
  }
  at::native::matmul_out(input, weight.t(), output);
  if (bias->defined()) {
    at::cpu::add_(output, *bias);
  }
  return output;
}

Tensor& c2_argmin_out(
    Tensor& output,
    const Tensor& input,
    const int64_t dim,
    const bool keepdim) {
  const auto ndim = input.dim();
  int64_t dim_ = maybe_wrap_dim(dim, ndim);
  TORCH_CHECK(dim_ >= 0 && dim_ < ndim);

  const auto in_dims = input.sizes();

  c10::SmallVector<int64_t, 5> out_dims;
  out_dims.reserve(ndim);
  int prev_size = 1;
  int next_size = 1;
  for (int i = 0; i < dim_; ++i) {
    out_dims.push_back(in_dims[i]);
    prev_size *= in_dims[i];
  }
  if (keepdim) {
    out_dims.push_back(1);
  }
  for (auto i = dim_ + 1; i < ndim; ++i) {
    out_dims.push_back(in_dims[i]);
    next_size *= in_dims[i];
  }
  at::native::resize_(output, out_dims, c10::nullopt);

  const auto n = in_dims[dim_];

  if (next_size == 1) {
    AT_DISPATCH_ALL_TYPES_AND2(
        kHalf, kBFloat16, input.scalar_type(), "argmin_input", [&]() {
          const auto in_ptr = input.data_ptr<scalar_t>();
          const auto out_ptr = output.data_ptr<int64_t>();
          // input is a [prev_size, n] tensor.
          // output is a [prev_size,] tensor.
          // Thus, access is contiguous/coalesced.
          for (int i = 0; i < prev_size; ++i) {
            auto v = std::min_element(
                in_ptr + i * n,
                in_ptr + (i + 1) * n,
                [](scalar_t a, scalar_t b) {
                  // if a is nan, then a is *less* than b with LessOrNan
                  // semantics
                  if (at::_isnan(a)) {
                    return true;
                  }
                  // if a is not nan and b is nan, then a is not less than b
                  // with LessOrNan semantics otherwise, act normally. If `b` is
                  // NaN then a < b will always return false, so this is
                  // equivalent to the first snippet.
                  return a < b;
                });
            out_ptr[i] = std::distance(in_ptr + i * n, v);
          }
        });
  } else {
    AT_DISPATCH_ALL_TYPES_AND2(
        kHalf, kBFloat16, input.scalar_type(), "argmin_input", [&]() {
          const auto less_or_nan = native::detail::LessOrNan<scalar_t>{};

          const auto in_ptr = input.data_ptr<scalar_t>();
          const auto out_ptr = output.data_ptr<int64_t>();

          std::memset(out_ptr, 0, prev_size * next_size * sizeof(int64_t));

          for (int i = 0; i < prev_size; ++i) {
            const scalar_t* cur_in_ptr = in_ptr + i * n * next_size + next_size;
            for (int k = 1; k < n; ++k) {
              for (int j = 0; j < next_size; ++j) {
                int64_t* cur_out_ptr = out_ptr + i * next_size + j;
                if (less_or_nan(
                        *cur_in_ptr,
                        in_ptr
                            [i * n * next_size + *cur_out_ptr * next_size + j],
                        *cur_out_ptr,
                        k)) {
                  *cur_out_ptr = k;
                }
                ++cur_in_ptr;
              }
            }
          }
        });
  }
  return output;
}

void where_out(
    const at::Tensor& cond,
    const at::Tensor& x,
    const at::Tensor& y,
    at::Tensor& out) {
  TORCH_CHECK(x.scalar_type() == y.scalar_type());
  TORCH_CHECK(out.scalar_type() == x.scalar_type());
  TORCH_CHECK(cond.scalar_type() == at::ScalarType::Bool);
  TORCH_CHECK(x.sizes() == y.sizes());

  at::native::resize_(out, x.sizes(), c10::nullopt);
  TORCH_CHECK(out.is_contiguous());

  const auto num_elems = x.numel();
  AT_DISPATCH_ALL_TYPES(x.scalar_type(), "where_out_x", [&] {
    const auto cond_contig = cond.expect_contiguous();
    const auto x_contig = x.expect_contiguous();
    const auto y_contig = y.expect_contiguous();

    const auto* data_cond = cond_contig->data_ptr<bool>();
    const auto* data_x = x_contig->data_ptr<scalar_t>();
    const auto* data_y = y_contig->data_ptr<scalar_t>();
    auto* data_out = out.data_ptr<scalar_t>();
    for (const auto i : c10::irange(num_elems)) {
      if (data_cond[i]) {
        data_out[i] = data_x[i];
      } else {
        data_out[i] = data_y[i];
      }
    }
  });
}

at::Tensor& dequantize_copy_out(Tensor& out, const Tensor& self) {
  if (C10_UNLIKELY(!self.is_quantized())) {
    // fallback to dequantize_cpu equivalent case: make sure out is at::kFloat
    DCHECK(out.scalar_type() == kFloat);
    return at::native::to_copy_out(out, self, false, false, c10::nullopt);
  }
  return get_qtensorimpl(self)->quantizer()->dequantize_out(out, self);
}
} // namespace native
} // namespace at

namespace torch {
namespace jit {

C10_DEFINE_REGISTRY(SROperatorRegistry, SROperatorFunctor);

bool opIsRegistered(const c10::Symbol& op_name) {
  const std::string name(op_name.toQualString());
  return SROperatorRegistry()->Has(name);
}

bool disableUnsafeMathOp(const char* op_name) {
  if (FLAGS_static_runtime_enable_fast_math) {
    return false;
  }
  // This list contains ops that use caffe2 math library or use NNC that does
  // not guarantee bit exactness vs the jit interpreter. Note aten::relu is not
  // included even though it uses NNC because the results of relu should always
  // match.
  static const FastSet<std::string> fast_ops{
      "aten::add", "aten::tanh", "aten::sigmoid", "aten::logit"};
  return fast_ops.count(op_name) > 0;
}

std::function<void(ProcessedNode*)> getOutOfPlaceOperation(Node* n) {
  auto op_name = n->kind().toQualString();
  if (SROperatorRegistry()->Has(op_name) && !disableUnsafeMathOp(op_name)) {
    return SROperatorRegistry()->Create(op_name)->Generate(n);
  }

  return nullptr;
}

// Returns true if the node represents an op with variadic arguments.
bool hasVarArgs(Node* n) {
  if (n->kind() == prim::VarConcat || n->kind() == prim::VarStack) {
    return true;
  }
  return false;
}

bool canReuseInputsOutputs(
    Node* n,
    const FastMap<Node*, bool>& node_has_out_variant) {
  auto it = node_has_out_variant.find(n);
  if (it != node_has_out_variant.end()) {
    return it->second;
  }
  return getOutOfPlaceOperation(n) != nullptr;
}

// returns true if the producers of the inputs
// to this operations are out of place.
// This means the IValues will not change run to run
bool inputsCanRunOutOfPlace(
    Node* n,
    const FastMap<Node*, bool>& node_has_out_variant) {
  for (auto* input : n->inputs()) {
    if (!canReuseInputsOutputs(input->node(), node_has_out_variant)) {
      return false;
    }
  }
  return true;
}

bool isOptimizableContainerType(
    Node* n,
    const FastMap<Node*, bool>& node_has_out_variant) {
  const auto& type = n->output()->type();
  bool is_supported_type = false;
  if (type->kind() == TypeKind::ListType) {
    const auto& list_type = type->expectRef<ListType>();
    is_supported_type =
        list_type.getElementType()->kind() == TypeKind::TensorType;
  } else if (type->kind() == TypeKind::TupleType) {
    const auto& tuple_type = type->expectRef<TupleType>();
    auto types = tuple_type.containedTypes();
    const auto& iter =
        std::find_if(types.begin(), types.end(), [](const TypePtr& elem) {
          return elem->kind() == TypeKind::TensorType;
        });
    is_supported_type = iter != types.end();
  }
  return is_supported_type && inputsCanRunOutOfPlace(n, node_has_out_variant);
}

REGISTER_OPERATOR_FUNCTOR(
    prim::ListConstruct,
    prim_ListConstruct,
    [](Node* n) -> SROperator {
      const auto& type = n->output()->type()->expectRef<ListType>();
      bool can_optimize = isOptimizableContainerType(n, FastMap<Node*, bool>());
      return [can_optimize, &type](ProcessedNode* p_node) {
        const auto& out_l = p_node->Output(0);
        if (!out_l.isNone() && can_optimize) {
          return;
        }
        const size_t size = p_node->num_inputs();
        c10::List<IValue> vals(type.getElementType());
        vals.reserve(size);
        for (const auto i : c10::irange(size)) {
          vals.push_back(p_node->Input(i));
        }
        p_node->Output(0) = std::move(vals);
      };
    });

REGISTER_OPERATOR_FUNCTOR(
    prim::TupleConstruct,
    prim_TupleConstruct,
    [](Node* n) -> SROperator {
      bool can_optimize = isOptimizableContainerType(n, FastMap<Node*, bool>());
      return [can_optimize](ProcessedNode* p_node) {
        const auto& out_l = p_node->Output(0);
        if (!out_l.isNone() && can_optimize) {
          return;
        }
        // prepare inputs
        const size_t size = p_node->num_inputs();
        switch (size) {
          case 1:
            p_node->Output(0) = c10::ivalue::Tuple::create(p_node->Input(0));
            break;
          case 2:
            p_node->Output(0) =
                c10::ivalue::Tuple::create(p_node->Input(0), p_node->Input(1));
            break;
          case 3:
            p_node->Output(0) = c10::ivalue::Tuple::create(
                p_node->Input(0), p_node->Input(1), p_node->Input(2));
            break;
          default: {
            std::vector<IValue> vals;
            vals.reserve(size);
            for (const auto i : c10::irange(size)) {
              vals.push_back(p_node->Input(i));
            }
            p_node->Output(0) = c10::ivalue::Tuple::create(std::move(vals));
            break;
          }
        }
      };
    });

REGISTER_OPERATOR_FUNCTOR(aten::abs, aten_abs, [](Node* n) -> SROperator {
  if (!n->matches(torch::schema("aten::abs(Tensor self) -> Tensor"))) {
    LogAndDumpSchema(n);
    return nullptr;
  }
  return [](ProcessedNode* p_node) {
    const auto& in0_t = p_node->Input(0).toTensor();
    if (p_node->Output(0).isNone()) {
      p_node->Output(0) = at::native::abs(in0_t);
      return;
    }
    auto& out_t = p_node->Output(0).toTensor();
    fastResizeToZero(out_t);
    at::native::abs_out(in0_t, out_t);
  };
});

REGISTER_OPERATOR_FUNCTOR(aten::mul, aten_mul, [](Node* n) -> SROperator {
  if (!n->matches(torch::schema(
          "aten::mul.Tensor(Tensor self, Tensor other) -> Tensor"))) {
    LogAndDumpSchema(n);
    return nullptr;
  }

  return [](ProcessedNode* p_node) {
    const auto& in0_t = p_node->Input(0).toTensor();
    const auto& in1_t = p_node->Input(1).toTensor();
    if (p_node->Output(0).isNone()) {
      p_node->Output(0) = at::cpu::mul(in0_t, in1_t);
      return;
    }
    auto& out_t = p_node->Output(0).toTensor();
    fastResizeToZero(out_t);
    at::cpu::mul_out(out_t, in0_t, in1_t);
  };
});

REGISTER_OPERATOR_FUNCTOR(aten::addmm, aten_addmm, [](Node* n) -> SROperator {
  if (!n->matches(torch::schema(
          "aten::addmm(Tensor self, Tensor mat1, Tensor mat2, *, Scalar beta=1, Scalar alpha=1) -> Tensor"))) {
    LogAndDumpSchema(n);
    return nullptr;
  }
  return [](ProcessedNode* p_node) {
    const auto& in0_t = p_node->Input(0).toTensor();
    const auto& in1_t = p_node->Input(1).toTensor();
    const auto& in2_t = p_node->Input(2).toTensor();
    const auto in3_s = p_node->Input(3).toScalar();
    const auto in4_s = p_node->Input(4).toScalar();
    if (p_node->Output(0).isNone()) {
      p_node->Output(0) = at::cpu::addmm(in0_t, in1_t, in2_t, in3_s, in4_s);
      return;
    }
    auto& out_t = p_node->Output(0).toTensor();
    fastResizeToZero(out_t);
    at::cpu::addmm_out(out_t, in0_t, in1_t, in2_t, in3_s, in4_s);
  };
});

REGISTER_OPERATOR_FUNCTOR(aten::clamp, aten_clamp, [](Node* n) -> SROperator {
  if (n->matches(torch::schema(
          "aten::clamp(Tensor self, Scalar? min=None, Scalar? max=None) -> Tensor"))) {
    return [](ProcessedNode* p_node) {
      const auto& in0_t = p_node->Input(0).toTensor();
      if (p_node->Output(0).isNone()) {
        p_node->Output(0) = create_empty_from(in0_t);
      }
      auto& out_t = p_node->Output(0).toTensor();
      fastResizeToZero(out_t);
      auto in1_s = p_node->Input(1).toOptional<at::Scalar>();
      auto in2_s = p_node->Input(2).toOptional<at::Scalar>();
      at::cpu::clamp_out(out_t, in0_t, in1_s, in2_s);
    };
  }
  if (n->matches(
          "aten::clamp.Tensor(Tensor self, Tensor? min=None, Tensor? max=None) -> Tensor")) {
    return [](ProcessedNode* p_node) {
      const auto& in0_t = p_node->Input(0).toTensor();
      if (p_node->Output(0).isNone()) {
        p_node->Output(0) = create_empty_from(in0_t);
      }
      auto& out_t = p_node->Output(0).toTensor();
      fastResizeToZero(out_t);
      auto in1_t = p_node->Input(1).toOptional<at::Tensor>();
      auto in2_t = p_node->Input(2).toOptional<at::Tensor>();
      at::native::clamp_out(in0_t, in1_t, in2_t, out_t);
    };
  }
  LogAndDumpSchema(n);
  return nullptr;
});

REGISTER_OPERATOR_FUNCTOR(aten::bmm, aten_bmm, [](Node* n) -> SROperator {
  if (!n->matches(
          torch::schema("aten::bmm(Tensor self, Tensor mat2) -> Tensor"))) {
    LogAndDumpSchema(n);
    return nullptr;
  }
  return [](ProcessedNode* p_node) {
    const auto& in0_t = p_node->Input(0).toTensor();
    const auto& in1_t = p_node->Input(1).toTensor();
    if (p_node->Output(0).isNone()) {
      p_node->Output(0) = create_empty_from(in0_t);
    }
    auto& out_t = p_node->Output(0).toTensor();
    fastResizeToZero(out_t);
    at::cpu::bmm_out(out_t, in0_t, in1_t);
  };
});

REGISTER_OPERATOR_FUNCTOR(aten::nan_to_num, aten_nan_to_num, [](Node* n) -> SROperator {
  if (!n->matches(torch::schema(
          "aten::nan_to_num(Tensor self, float? nan=None, float? posinf=None, float? neginf=None) -> Tensor"))) {
    LogAndDumpSchema(n);
    return nullptr;
  }
  return [](ProcessedNode* p_node) {
    const auto& in0_t = p_node->Input(0).toTensor();
    const auto in1_d = p_node->Input(1).toOptional<double>();
    const auto in2_d = p_node->Input(2).toOptional<double>();
    const auto in3_d = p_node->Input(3).toOptional<double>();
    if (p_node->Output(0).isNone()) {
      p_node->Output(0) = at::native::nan_to_num(in0_t, in1_d, in2_d, in3_d);
      return;
    }
    auto& out_t = p_node->Output(0).toTensor();
    fastResizeToZero(out_t);
    at::native::nan_to_num_out(in0_t, in1_d, in2_d, in3_d, out_t);
  };
});

namespace {

class VarStackNodeWrapper {
 public:
  class VarStackNodeWrapperIter {
   public:
    using iterator_category = std::forward_iterator_tag;
    using value_type = at::Tensor;
    using difference_type = size_t;
    using pointer = const at::Tensor*;
    using reference = const at::Tensor&;

    VarStackNodeWrapperIter() = default;

    VarStackNodeWrapperIter(
        const VarStackNodeWrapper* container,
        size_t start_idx)
        : container_(container), idx_(start_idx) {}

    VarStackNodeWrapperIter& operator++() {
      DCHECK_NE(idx_, container_->size());
      ++idx_;
      return *this;
    }

    VarStackNodeWrapperIter operator++(int) {
      VarStackNodeWrapperIter old = *this;
      ++(*this);
      return old;
    }

    reference operator*() const {
      TORCH_CHECK(container_ != nullptr);
      return (*container_)[idx_];
    }

    pointer operator->() const {
      TORCH_CHECK(container_ != nullptr);
      return &(*container_)[idx_];
    }

    friend bool operator==(
        VarStackNodeWrapperIter lhs,
        VarStackNodeWrapperIter rhs) {
      DCHECK_EQ(lhs.container_, rhs.container_);
      return lhs.idx_ == rhs.idx_;
    }

    friend bool operator!=(
        VarStackNodeWrapperIter lhs,
        VarStackNodeWrapperIter rhs) {
      return !(lhs == rhs);
    }

   private:
    const VarStackNodeWrapper* container_ = nullptr;
    size_t idx_ = 0;
  };

  // NB: to mimic the behavior of at::ArrayRef, both iterators are
  // the const version.
  using iterator = VarStackNodeWrapperIter;
  using const_iterator = VarStackNodeWrapperIter;
  using size_type = size_t;
  using value_type = at::Tensor;

  explicit VarStackNodeWrapper(const ProcessedNode& pnode) : pnode_(pnode) {}

  const at::Tensor& operator[](size_t idx) const {
    TORCH_CHECK(idx < size());
    return pnode_.Input(idx).toTensor();
  }

  size_t size() const {
    return pnode_.num_inputs() - 1;
  }

  iterator begin() {
    return VarStackNodeWrapperIter(this, 0);
  }
  iterator end() {
    return VarStackNodeWrapperIter(this, size());
  }

  const_iterator begin() const {
    return VarStackNodeWrapperIter(this, 0);
  }
  const_iterator end() const {
    return VarStackNodeWrapperIter(this, size());
  }

  const_iterator cbegin() const {
    return VarStackNodeWrapperIter(this, 0);
  }
  const_iterator cend() const {
    return VarStackNodeWrapperIter(this, size());
  }

  bool empty() const {
    return size() == 0;
  }

  const at::Tensor& front() const {
    TORCH_CHECK(
        !empty(), "Attempted to access front() of empty VarStackNodeWrapper");
    return pnode_.Input(0).toTensor();
  }

  const at::Tensor& back() const {
    TORCH_CHECK(
        !empty(), "Attempted to access back() of empty VarStackNodeWrapper");
    return pnode_.Input(size() - 1).toTensor();
  }

 private:
  const ProcessedNode& pnode_;
};

void varStackSerialOut(
    at::Tensor& result,
    int64_t dim,
    const VarStackNodeWrapper& inputs) {
  auto result_sizes = inputs[0].sizes().vec();
  result_sizes.insert(result_sizes.begin() + dim, inputs.size());
  at::native::resize_(result, result_sizes);

  AT_DISPATCH_FLOATING_TYPES(
      result.scalar_type(), "varstack_serial_kernel", [&]() {
        at::native::detail::
            stack_serial_kernel_impl<scalar_t, VarStackNodeWrapper>(
                result, inputs, dim);
      });
}

std::vector<at::Tensor> unsqueezeVarStackInputs(
    const VarStackNodeWrapper& inputs,
    const int64_t dim) {
  std::vector<at::Tensor> result;
  result.reserve(inputs.size());
  for (const auto i : c10::irange(inputs.size())) {
    result.push_back(at::native::unsqueeze(inputs[i], dim));
  }
  return result;
}

void varstackNonserialOut(
    at::Tensor& result,
    const int64_t dim,
    const VarStackNodeWrapper& inputs) {
  std::vector<at::Tensor> inputs_unsqueezed =
      unsqueezeVarStackInputs(inputs, dim);
  fastResizeToZero(result);
  at::native::_cat_out_cpu(inputs_unsqueezed, dim, result);
}

void varStackFastOut(
    at::Tensor& out,
    int64_t dim,
    const VarStackNodeWrapper& inputs) {
  DCHECK(out.is_contiguous());
  const auto num_inputs = static_cast<int64_t>(inputs.size());
  TORCH_CHECK(num_inputs > 0, "stack expects a non-empty list of tensors");

  const auto first_tensor_shape = inputs[0].sizes();
  for (const auto i : c10::irange(1, num_inputs)) {
    const auto shape = inputs[i].sizes();
    TORCH_CHECK(
        shape == first_tensor_shape,
        "Stack expects each tensor to be the same size, but got ",
        first_tensor_shape,
        " at position 0 and ",
        shape,
        " at position ",
        i);
  }

  const std::array<int64_t, 2> output_size = (dim == 0 || dim == -2)
      ? std::array<int64_t, 2>{num_inputs, 1}
      : std::array<int64_t, 2>{1, num_inputs};

  at::native::resize_(out, output_size, c10::nullopt);

  AT_DISPATCH_ALL_TYPES(out.scalar_type(), "varStackFastOut", [&]() {
    auto* out_data = out.data_ptr<scalar_t>();
    for (const auto i : c10::irange(num_inputs)) {
      auto& tensor = inputs[i];
      auto* input_ptr = tensor.data_ptr<scalar_t>();
      out_data[i] = *input_ptr;
    }
  });
}

bool inputsAreScalars(const VarStackNodeWrapper& inputs) {
  // All stack inputs should have the same size, so we only check
  // the first one. If this isn't true, an exception will be thrown
  // in the VarStack implementation
  const auto& first_tensor = inputs[0];
  return first_tensor.sizes()[0] == 1 && first_tensor.dim() == 1;
}

void varStackOut(ProcessedNode& pnode, int64_t dim) {
  const auto num_inputs = pnode.num_inputs();
  TORCH_CHECK(num_inputs > 1, "stack expects a non-empty list of tensors");
  dim = c10::maybe_wrap_dim(dim, pnode.Input(0).toTensor().dim() + 1);

  auto inputs = VarStackNodeWrapper(pnode);
  auto& output = pnode.Output(0).toTensor();

  if (output.is_contiguous() && inputsAreScalars(inputs)) {
    varStackFastOut(output, dim, inputs);
    return;
  }

  bool can_use_serial = at::native::detail::CanUseNativeSerialStack<
      VarStackNodeWrapper,
      /*skip_overlap_check*/ true>::call(output, inputs, dim);

  if (can_use_serial) {
    varStackSerialOut(output, dim, inputs);
    return;
  }
  varstackNonserialOut(output, dim, inputs);
}

} // namespace

// Split out into a function to appease MSVC's pre-processor
SROperator aten_stack(Node* n) {
  if (!n->matches(torch::schema(
          "aten::stack(Tensor[] tensors, int dim=0) -> Tensor"))) {
    LogAndDumpSchema(n);
    return nullptr;
  }
  return [](ProcessedNode* p_node) {
    const auto inputs = p_node->Input(0).toTensorVector();
    const auto dim = p_node->Input(1).toInt();
    if (p_node->Output(0).isNone()) {
      p_node->Output(0) = at::native::_stack_cpu(inputs, dim);
      return;
    }
    auto& out_t = p_node->Output(0).toTensor();
    fastResizeToZero(out_t);
    at::native::_stack_out_cpu(inputs, dim, out_t);
  };
}

REGISTER_OPERATOR_FUNCTOR(aten::stack, aten_stack, aten_stack);

REGISTER_OPERATOR_FUNCTOR(
    prim::VarStack,
    prim_VarStack,
    [](Node* n) -> SROperator {
      return [](ProcessedNode* p_node) {
        const size_t num_inputs = p_node->num_inputs();
        const auto dim = p_node->Input(num_inputs - 1).toInt();

        if (p_node->Output(0).isNone()) {
          p_node->Output(0) = create_empty_from(p_node->Input(0).toTensor());
        }
        varStackOut(*p_node, dim);
      };
    });

REGISTER_OPERATOR_FUNCTOR(aten::leaky_relu, aten_leaky_relu, [](Node* n) -> SROperator {
  if (!n->matches(torch::schema(
          "aten::leaky_relu(Tensor self, Scalar negative_slope=0.01) -> Tensor"))) {
    LogAndDumpSchema(n);
    return nullptr;
  }
  return [](ProcessedNode* p_node) {
    const auto& in0_t = p_node->Input(0).toTensor();
    const auto in1_s = p_node->Input(1).toScalar();
    if (p_node->Output(0).isNone()) {
      p_node->Output(0) = at::cpu::leaky_relu(in0_t, in1_s);
      return;
    }
    auto& out_t = p_node->Output(0).toTensor();
    at::cpu::leaky_relu_out(out_t, in0_t, in1_s);
  };
});

REGISTER_OPERATOR_FUNCTOR(aten::relu, aten_relu, [](Node* n) -> SROperator {
  if (!n->matches(torch::schema("aten::relu(Tensor self) -> Tensor"))) {
    LogAndDumpSchema(n);
    return nullptr;
  }
  auto te = createRelu();
  return [te](ProcessedNode* p_node) {
    const auto& in0_t = p_node->Input(0).toTensor();
    if (p_node->Output(0).isNone()) {
      p_node->Output(0) = create_empty_from(in0_t);
    }
    auto& out_t = p_node->Output(0).toTensor();
    if (!te->checkInput<float>(in0_t)) {
      fastResizeToZero(out_t);
      at::cpu::threshold_out(out_t, in0_t, 0, 0);
      return;
    }
    at::native::resize_(out_t, in0_t.sizes(), c10::nullopt);
    int64_t nn = in0_t.numel();
    te->call({out_t.data_ptr(), in0_t.data_ptr(), &nn});
  };
});

REGISTER_OPERATOR_FUNCTOR(aten::tanh, aten_tanh, [](Node* n) -> SROperator {
  if (!n->matches(torch::schema("aten::tanh(Tensor self) -> Tensor"))) {
    LogAndDumpSchema(n);
    return nullptr;
  }
  auto te = createTanh();
  return [te](ProcessedNode* p_node) {
    const auto& in0_t = p_node->Input(0).toTensor();
    if (p_node->Output(0).isNone()) {
      p_node->Output(0) = create_empty_from(in0_t);
    }
    auto& out_t = p_node->Output(0).toTensor();
    if (!te->checkInput<float>(in0_t)) {
      fastResizeToZero(out_t);
      at::cpu::tanh_out(out_t, in0_t);
      return;
    }
    at::native::resize_(out_t, in0_t.sizes(), c10::nullopt);
    int64_t nn = in0_t.numel();
    te->call({out_t.data_ptr(), in0_t.data_ptr(), &nn});
  };
});

REGISTER_OPERATOR_FUNCTOR(
    prim::TensorExprDynamicGroup,
    prim_TensorExprDynamicGroup,
    [](Node* n) -> SROperator {
      auto graph = n->g(attr::Subgraph);
      Code code(graph, "");
      return [code](ProcessedNode* p_node) {
        auto num_outputs = p_node->num_outputs();
        Stack stack;
        if (p_node->Output(0).isNone()) {
          stack.reserve(p_node->num_inputs());
        } else {
          stack.reserve(p_node->num_inputs() + num_outputs);
          for (const auto& o : p_node->outputs()) {
            stack.emplace_back(o);
          }
        }
        for (auto i : c10::irange(p_node->num_inputs())) {
          stack.emplace_back(p_node->Input(i));
        }
        runTensorExprDynamicGroup(code, stack);
        if (p_node->Output(0).isNone()) {
          TORCH_INTERNAL_ASSERT(
              stack.size() == num_outputs,
              "Unexpected # of outputs on stack after executing TensorExprDynamicGroup");
          for (auto i : c10::irange(num_outputs)) {
            p_node->Output(i) = std::move(stack[i]);
          }
        }
      };
    });

REGISTER_OPERATOR_FUNCTOR(
    aten::sigmoid,
    aten_sigmoid,
    [](Node* n) -> SROperator {
      if (!n->matches(torch::schema("aten::sigmoid(Tensor self) -> Tensor"))) {
        LogAndDumpSchema(n);
        return nullptr;
      }
      auto te = createSigmoid();
      return [te](ProcessedNode* p_node) {
        const auto& in0_t = p_node->Input(0).toTensor();
        if (p_node->Output(0).isNone()) {
          p_node->Output(0) = create_empty_from(in0_t);
        }
        auto& out_t = p_node->Output(0).toTensor();
        if (!te->checkInput<float>(in0_t)) {
          fastResizeToZero(out_t);
          at::cpu::sigmoid_out(out_t, in0_t);
          return;
        }
        at::native::resize_(out_t, in0_t.sizes(), c10::nullopt);
        int64_t nn = in0_t.numel();
        te->call({out_t.data_ptr(), in0_t.data_ptr(), &nn});
      };
    });

REGISTER_OPERATOR_FUNCTOR(aten::logit, aten_logit, [](Node* n) -> SROperator {
  if (!n->matches(torch::schema(
          "aten::logit(Tensor self, float? eps=None) -> Tensor"))) {
    LogAndDumpSchema(n);
    return nullptr;
  }
  c10::optional<float> clamp = c10::nullopt;
  if (n->inputs()[1]->node()->kind() == prim::Constant) {
    auto clamp_d = toIValue(n->inputs()[1])->toOptional<double>();
    clamp = clamp_d
        ? c10::make_optional<float>(static_cast<float>(clamp_d.value()))
        : c10::nullopt;
  }
  auto te = clamp ? createLogit() : nullptr;
  float clamp_value = clamp ? *clamp : 0.0f;
  return [te, clamp_value](ProcessedNode* p_node) {
    const auto& in0_t = p_node->Input(0).toTensor();
    if (p_node->Output(0).isNone()) {
      p_node->Output(0) = create_empty_from(in0_t);
    }
    auto& out_t = p_node->Output(0).toTensor();
    if (!te || !te->checkInput<float>(in0_t)) {
      const auto& in0_t = p_node->Input(0).toTensor();
      const auto in1_d = p_node->Input(1).toOptional<double>();
      fastResizeToZero(out_t);
      at::native::logit_out(in0_t, in1_d, out_t);
      return;
    }
    at::native::resize_(out_t, in0_t.sizes(), c10::nullopt);
    int64_t nn = in0_t.numel();
    float c = clamp_value;
    te->call({out_t.data_ptr(), in0_t.data_ptr(), &nn, &c});
  };
});

// TODO(T98923825): Uncomment this once the bug in this gets fixed.
/*
REGISTER_OPERATOR_FUNCTOR(aten::clone, aten_clone, [](Node* n) -> SROperator {
  if (!n->matches(torch::schema(
          "aten::clone(Tensor self, *, MemoryFormat? memory_format=None) ->
Tensor"))) { LogAndDumpSchema(n); return nullptr;
  }
  return [](ProcessedNode* p_node) {
    const auto& src = p_node->Input(0).toTensor();
    const auto& optional_memory_format =
        p_node->Input(1).toOptional<c10::MemoryFormat>();
    auto memory_format =
        optional_memory_format.value_or(c10::MemoryFormat::Preserve);

    if (p_node->Output(0).isNone()) {
      if (memory_format == c10::MemoryFormat::Preserve &&
          src.is_non_overlapping_and_dense()) {
        // Copy all strides
        p_node->Output(0) =
            at::empty_strided(src.sizes(), src.strides(), src.options());
      } else {
        memory_format = src.suggest_memory_format();
        p_node->Output(0) = create_empty_from(src, memory_format);
      }
    }
    auto& out_t = p_node->Output(0).toTensor();
    at::native::resize_impl_cpu_(
        out_t.unsafeGetTensorImpl(), src.sizes(), src.strides());
    at::native::copy_(out_t, src, false);
  };
});
*/

REGISTER_OPERATOR_FUNCTOR(
    quantized::embedding_bag_byte_rowwise_offsets,
    quantized_embedding_bag_byte_rowwise_offsets,
    [](Node* n) -> SROperator {
      if (!n->matches(torch::schema(
              "quantized::embedding_bag_byte_rowwise_offsets(Tensor weight, Tensor indices, Tensor? offsets=None, bool scale_grad_by_freq=False, int mode=0, bool pruned_weights=False, Tensor? per_sample_weights=None, Tensor? compressed_indices_mapping=None, bool include_last_offset=False) -> Tensor"))) {
        LogAndDumpSchema(n);
        return nullptr;
      }
      return [](ProcessedNode* p_node) {
        const auto& weight = p_node->Input(0).toTensor();
        const auto& indices = p_node->Input(1).toTensor();
        const auto offsets = p_node->Input(2).toOptional<at::Tensor>();
        const auto pruned_weights = p_node->Input(5).toBool();
        const auto per_sample_weights =
            p_node->Input(6).toOptional<at::Tensor>();
        const auto compressed_indices_mapping =
            p_node->Input(7).toOptional<at::Tensor>();
        const auto include_last_offset = p_node->Input(8).toBool();
        if (p_node->Output(0).isNone()) {
          p_node->Output(0) = create_empty_from(weight, at::kFloat);
        }
        auto& out_t = p_node->Output(0).toTensor();
        fastResizeToZero(out_t);
        return at::native::embedding_bag_byte_rowwise_offsets_out(
            out_t,
            weight,
            indices,
            offsets,
            false, // unused scale_grad_by_freq
            0, // unused mode
            pruned_weights,
            per_sample_weights,
            compressed_indices_mapping,
            include_last_offset);
      };
    });

REGISTER_OPERATOR_FUNCTOR(
    quantized::embedding_bag_4bit_rowwise_offsets,
    embedding_bag_4bit_rowwise_offsets,
    [](Node* n) -> SROperator {
      if (!n->matches(torch::schema(
              "quantized::embedding_bag_4bit_rowwise_offsets(Tensor weight, Tensor indices, Tensor? offsets=None, bool scale_grad_by_freq=False, int mode=0, bool pruned_weights=False, Tensor? per_sample_weights=None, Tensor? compressed_indices_mapping=None, bool include_last_offset=False) -> Tensor"))) {
        LogAndDumpSchema(n);
        return nullptr;
      }
      return [](ProcessedNode* p_node) {
        const auto& weight = p_node->Input(0).toTensor();
        const auto& indices = p_node->Input(1).toTensor();
        const auto offsets = p_node->Input(2).toOptional<at::Tensor>();
        const auto pruned_weights = p_node->Input(5).toBool();
        const auto per_sample_weights =
            p_node->Input(6).toOptional<at::Tensor>();
        const auto compressed_indices_mapping =
            p_node->Input(7).toOptional<at::Tensor>();
        const auto include_last_offset = p_node->Input(8).toBool();
        if (p_node->Output(0).isNone()) {
          p_node->Output(0) = create_empty_from(weight, at::kFloat);
        }
        auto& out_t = p_node->Output(0).toTensor();
        fastResizeToZero(out_t);
        return at::native::embedding_bag_4bit_rowwise_offsets_out(
            out_t,
            weight,
            indices,
            offsets,
            false, // unused scale_grad_by_freq
            0, // unused mode
            pruned_weights,
            per_sample_weights,
            compressed_indices_mapping,
            include_last_offset);
      };
    });

REGISTER_OPERATOR_FUNCTOR(
    quantized::embedding_bag_byte_prepack,
    embedding_bag_byte_prepack,
    [](Node* n) -> SROperator {
      if (!n->matches(torch::schema(
              "quantized::embedding_bag_byte_prepack(Tensor weight) -> Tensor"))) {
        LogAndDumpSchema(n);
        return nullptr;
      }
      return [](ProcessedNode* p_node) {
        const auto& weight = p_node->Input(0).toTensor();
        if (p_node->Output(0).isNone()) {
          p_node->Output(0) = at::native::qembeddingbag_byte_prepack(weight);
          return;
        }
        auto& out_t = p_node->Output(0).toTensor();
        fastResizeToZero(out_t);
        at::native::qembeddingbag_byte_prepack_out(out_t, weight);
      };
    });

// The out variant takes precedence over native
REGISTER_OPERATOR_FUNCTOR(aten::narrow_copy, aten_narrow_copy, [](Node* n) -> SROperator {
  if (!n->matches(torch::schema(
          "aten::narrow_copy(Tensor self, int dim, int start, int length) -> Tensor"))) {
    LogAndDumpSchema(n);
    return nullptr;
  }
  return [](ProcessedNode* p_node) {
    const auto& self = p_node->Input(0).toTensor(); // self
    const auto dim = p_node->Input(1).toInt(); // dim
    int64_t start = 0;
    if (p_node->Input(2).isScalar()) {
      start = p_node->Input(2).toInt();
    } else {
      auto& t = p_node->Input(2).toTensor();
      start = t.item<int64_t>();
    }
    auto length = p_node->Input(3).toInt(); // length

    if (p_node->Output(0).isNone()) {
      p_node->Output(0) =
          at::native::narrow_copy_dense_cpu(self, dim, start, length);
      return;
    }
    auto& output = p_node->Output(0).toTensor();
    fastResizeToZero(output);
    at::native::narrow_copy_dense_cpu_out(self, dim, start, length, output);
  };
});
REGISTER_OPERATOR_FUNCTOR(aten::index, aten_index, [](Node* n) -> SROperator {
  if (!n->matches(torch::schema(
          "aten::index.Tensor(Tensor self, Tensor?[] indices) -> Tensor"))) {
    LogAndDumpSchema(n);
    return nullptr;
  }
  return [](ProcessedNode* p_node) {
    const auto& in0_t = p_node->Input(0).toTensor();
    const auto in1_l =
        at::native::toListOfOptionalTensors(p_node->Input(1).toListRef());
    if (p_node->Output(0).isNone()) {
      p_node->Output(0) = at::native::index(in0_t, in1_l);
      return;
    }
    auto& out_t = p_node->Output(0).toTensor();
    fastResizeToZero(out_t);
    at::native::index_out(out_t, in0_t, in1_l);
  };
});
REGISTER_OPERATOR_FUNCTOR(aten::pow, aten_pow, [](Node* n) -> SROperator {
  if (n->matches(torch::schema(
          "aten::pow.Tensor_Tensor(Tensor self, Tensor exponent) -> Tensor"))) {
    return [](ProcessedNode* p_node) {
      if (p_node->Output(0).isNone()) {
        const auto& in0_t = p_node->Input(0).toTensor();
        auto dtype =
            at::native::result_type(in0_t, p_node->Input(1).toTensor());
        p_node->Output(0) = create_empty_from(in0_t, dtype);
      }
      auto& out_t = p_node->Output(0).toTensor();
      fastResizeToZero(out_t);
      at::cpu::pow_out(
          out_t, p_node->Input(0).toTensor(), p_node->Input(1).toTensor());
    };
  }
  if (n->matches(torch::schema(
          "aten::pow.Scalar(Scalar self, Tensor exponent) -> Tensor"))) {
    return [](ProcessedNode* p_node) {
      if (p_node->Output(0).isNone()) {
        const auto& in1_t = p_node->Input(1).toTensor();
        auto dtype =
            at::native::result_type(p_node->Input(0).toScalar(), in1_t);
        p_node->Output(0) = at::native::empty_like(
            in1_t,
            dtype,
            in1_t.options().layout_opt(),
            in1_t.options().device_opt(),
            in1_t.options().pinned_memory_opt(),
            at::MemoryFormat::Preserve);
      }
      auto& out_t = p_node->Output(0).toTensor();
      fastResizeToZero(out_t);
      at::cpu::pow_out(
          out_t, p_node->Input(0).toScalar(), p_node->Input(1).toTensor());
    };
  }
  if (n->matches(torch::schema(
          "aten::pow.Tensor_Scalar(Tensor self, Scalar exponent) -> Tensor"))) {
    return [](ProcessedNode* p_node) {
      if (p_node->Output(0).isNone()) {
        const auto& in0_t = p_node->Input(0).toTensor();
        auto dtype =
            at::native::result_type(in0_t, p_node->Input(1).toScalar());
        p_node->Output(0) = at::native::empty_like(
            in0_t,
            dtype,
            in0_t.options().layout_opt(),
            in0_t.options().device_opt(),
            in0_t.options().pinned_memory_opt(),
            at::MemoryFormat::Preserve);
      }
      auto& out_t = p_node->Output(0).toTensor();
      fastResizeToZero(out_t);
      at::cpu::pow_out(
          out_t, p_node->Input(0).toTensor(), p_node->Input(1).toScalar());
    };
  }
  LogAndDumpSchema(n);
  return nullptr;
});

namespace {

// NOLINTNEXTLINE(cppcoreguidelines-pro-type-member-init)
struct ToArgs {
  c10::optional<at::ScalarType> dtype;
  c10::Layout layout;
  bool know_to_will_alias = false;
  c10::optional<c10::MemoryFormat> memory_format;
};

template <bool has_constant_non_tensor_dtype_and_flags, bool has_memory_format>
ToArgs extract_to_args(ProcessedNode* p_node) {
  ToArgs result;
  if (!has_constant_non_tensor_dtype_and_flags && p_node->Input(1).isTensor()) {
    const auto& other = p_node->Input(1).toTensor();
    result.dtype = other.scalar_type();
    result.layout = other.layout();
    DCHECK_EQ(other.device().type(), c10::DeviceType::CPU);
  } else {
    const auto& self = p_node->Input(0).toTensor();
    result.dtype = p_node->Input(1).toOptional<at::ScalarType>();
    result.layout = self.layout();
    // Static runtime only works with CPU tensors; don't need to read this.
    DCHECK_EQ(self.device().type(), c10::DeviceType::CPU);
    result.know_to_will_alias = has_constant_non_tensor_dtype_and_flags &&
        (!result.dtype.has_value() ||
         result.dtype.value() == self.dtype().toScalarType());
  }
  if (has_memory_format) {
    DCHECK_EQ(p_node->num_inputs(), 5);
    result.memory_format = p_node->Input(4).toOptional<c10::MemoryFormat>();
    result.know_to_will_alias = result.know_to_will_alias &&
        (result.memory_format.value_or(c10::MemoryFormat::Preserve) ==
         c10::MemoryFormat::Preserve);
  }

  return result;
}

template <bool has_constant_non_tensor_dtype_and_flags, bool has_memory_format>
struct CheckToWillAlias {
  static bool call(
      ProcessedNode* p_node,
      const at::Tensor& self,
      const ToArgs& to_args) {
    // The to_maybe_copy_out operator functor should have detected a
    // constant true `copy` argument and used to_copy instead.
    bool copy = false;
    if (has_constant_non_tensor_dtype_and_flags) {
      DCHECK(!p_node->Input(3).toBool());
      copy = false;
    } else {
      copy = p_node->Input(3).toBool();
    }
    return !copy &&
        (to_args.know_to_will_alias ||
         at::native::to_will_alias(
             self,
             to_args.dtype,
             to_args.layout,
             c10::Device{c10::DeviceType::CPU},
             copy,
             has_memory_format ? to_args.memory_format
                               : c10::MemoryFormat::Preserve));
  }
};

template <>
struct CheckToWillAlias<true, false> {
  // Special case! First, there is no memory format to check. Second,
  // we know that the layout and device will match self, so we only
  // need to check the dtype.
  static bool call(ProcessedNode* p_node, const at::Tensor& self) {
    DCHECK(!p_node->Input(3).toBool()); // !copy
    const auto dtype_opt = p_node->Input(1).toOptional<at::ScalarType>();
    return !dtype_opt.has_value() || *dtype_opt == self.dtype().toScalarType();
  }
};

// Force inlining so we don't have to branch on whether args is null
// at runtime.
template <bool has_constant_non_tensor_dtype_and_flags, bool has_memory_format>
C10_ALWAYS_INLINE void to_copy_functor_impl(
    ProcessedNode* p_node,
    const ToArgs* args) {
  const auto& self = p_node->Input(0).toTensor();
  // ignore input 3 (copy)
  auto non_blocking = p_node->Input(2).toBool(); // non_blocking
  // handle memory format
  bool copy_strides = false;

  c10::optional<c10::MemoryFormat> memory_format = c10::MemoryFormat::Preserve;
  c10::optional<ToArgs> my_args;
  if (!args) {
    my_args = extract_to_args<
        has_constant_non_tensor_dtype_and_flags,
        has_memory_format>(p_node);
    args = &my_args.value();
  }
  if (has_memory_format) {
    memory_format = args->memory_format.value_or(c10::MemoryFormat::Preserve);
  }

  if (memory_format == c10::MemoryFormat::Preserve) {
    if (self.is_non_overlapping_and_dense()) {
      memory_format = c10::nullopt;
      copy_strides = true;
    } else {
      memory_format = self.suggest_memory_format();
    }
  }

  bool need_to_allocate_output = true;
  if (p_node->Output(0).isTensor()) {
    const auto& existing_output = p_node->Output(0).toTensor();
    if ((!has_constant_non_tensor_dtype_and_flags &&
         (existing_output.dtype() != args->dtype ||
          existing_output.layout() != args->layout ||
          existing_output.device() != self.device())) ||
        (has_memory_format &&
         !existing_output.is_contiguous(
             memory_format.value_or(c10::MemoryFormat::Contiguous)))) {
      need_to_allocate_output = true;
    } else {
      need_to_allocate_output = false;
    }
  }

<<<<<<< HEAD
    // See Note [Explicit nullopt MemoryFormat argument]
    // Can't use size {0} if memory_format is ChannelLast
    at::Tensor output = at::detail::empty_cpu(
=======
  // See Note [Explicit nullopt MemoryFormat argument]
  // Can't use size {0} if memory_format is ChannelLast
  if (need_to_allocate_output) {
    p_node->Output(0) = at::detail::empty_cpu(
>>>>>>> 1ecfa1d6
        self.sizes(),
        args->dtype,
        args->layout,
        self.device(),
        c10::nullopt,
        memory_format);
<<<<<<< HEAD
    p_node->Output(0) = std::move(output);
=======
  } else {
    if (has_memory_format) {
      memory_format = p_node->Input(4).toOptional<c10::MemoryFormat>().value_or(
          c10::MemoryFormat::Preserve);
    } else {
      memory_format = c10::MemoryFormat::Preserve;
    }
>>>>>>> 1ecfa1d6
  }

  copy_strides = copy_strides ||
      (memory_format == c10::MemoryFormat::Preserve &&
       self.is_non_overlapping_and_dense());

  auto& out_t = p_node->Output(0).toTensor();
  fastResizeToZero(out_t);
  at::native::to_copy_out(
      out_t, self, non_blocking, copy_strides, memory_format);
}

template <bool has_constant_non_tensor_dtype_and_flags, bool has_memory_format>
void to_copy_functor(ProcessedNode* p_node) {
  to_copy_functor_impl<
      has_constant_non_tensor_dtype_and_flags,
      has_memory_format>(p_node, nullptr);
}

template <bool has_constant_non_tensor_dtype_and_flags, bool has_memory_format>
void to_maybe_copy_out_functor(ProcessedNode* p_node) {
  // It would be great if we could avoid checking our arguments every
  // time. However, we need to make account for the possibility that
  // the dtype (and layout, memory format, etc.) of self changed
  // between iterations.
  ToArgs args = extract_to_args<
      has_constant_non_tensor_dtype_and_flags,
      has_memory_format>(p_node);
  const auto& self = p_node->Input(0).toTensor();
  if (CheckToWillAlias<
          has_constant_non_tensor_dtype_and_flags,
          has_memory_format>::call(p_node, self, args)) {
    // Don't write our Tensor output. This leaves it None if it
    // was never allocated (and there is a special case in the
    // memory planner to not start managing in this case), but
    // if we are oscillating between aliasing and needing to
    // copy, we should just leave our output in place so as not
    // to confuse the memory planner.
    p_node->Output(1) = false;
  } else {
    p_node->Output(1) = true;
    to_copy_functor_impl<
        has_constant_non_tensor_dtype_and_flags,
        has_memory_format>(p_node, &args);
  }
}

// Take advantage of CheckToWillAlias not requiring the args in this
// case.
template <>
void to_maybe_copy_out_functor<true, false>(ProcessedNode* p_node) {
  const auto& self = p_node->Input(0).toTensor();
  if (CheckToWillAlias<true, false>::call(p_node, self)) {
    p_node->Output(1) = false;
  } else {
    p_node->Output(1) = true;
    auto args = extract_to_args<true, false>(p_node);
    to_copy_functor_impl<true, false>(p_node, &args);
  }
}

bool node_has_constant_non_tensor_dtype_and_flags(Node* n) {
  const auto* input1 = n->inputs()[1];
  return input1->type()->kind() != TypeKind::TensorType &&
      input1->node()->kind() == prim::Constant &&
      n->inputs()[2]->node()->kind() == prim::Constant &&
      n->inputs()[3]->node()->kind() == prim::Constant;
}

auto get_to_copy_functor(
    bool has_constant_non_tensor_dtype_and_flags,
    bool has_memory_format) {
  if (has_constant_non_tensor_dtype_and_flags) {
    if (has_memory_format) {
      return to_copy_functor<true, true>;
    } else {
      return to_copy_functor<true, false>;
    }
  } else {
    if (has_memory_format) {
      return to_copy_functor<false, true>;
    } else {
      return to_copy_functor<false, false>;
    }
  }
}

} // namespace

REGISTER_OPERATOR_FUNCTOR(
    static_runtime::to_maybe_copy_out,
    aten_to_maybe_copy,
    [](Node* n) -> SROperator {
      // support 4- or 5-arg for adindexer/adfinder models
      // Keep TORCH_CHECK here because there is no alternative for fallback
      TORCH_CHECK(n->inputs().size() == 4 || n->inputs().size() == 5);
      const bool has_constant_non_tensor_dtype_and_flags =
          node_has_constant_non_tensor_dtype_and_flags(n);
      const bool has_memory_format = n->inputs().size() == 5;

      // If we are going to copy always, just use the to_copy path so
      // that the to_maybe_copy path can assume that won't happen.
      if (has_constant_non_tensor_dtype_and_flags) {
        const auto copyArg =
            torch::jit::constant_as<bool>(n->inputs()[3]->node()->output());
        DCHECK(copyArg.has_value());
        if (*copyArg) {
          return get_to_copy_functor(
              has_constant_non_tensor_dtype_and_flags, has_memory_format);
        }
      }
      if (has_constant_non_tensor_dtype_and_flags) {
        if (has_memory_format) {
          return to_maybe_copy_out_functor<true, true>;
        } else {
          return to_maybe_copy_out_functor<true, false>;
        }
      } else {
        if (has_memory_format) {
          return to_maybe_copy_out_functor<false, true>;
        } else {
          return to_maybe_copy_out_functor<false, false>;
        }
      }
    });

// out variant takes precedence over native
// NB: This impl doesn't work for cpu->cuda copy/cast or vice versa.
REGISTER_OPERATOR_FUNCTOR(
    static_runtime::to_copy,
    static_runtime_to_copy,
    [](Node* n) -> SROperator {
      // support 4- or 5-arg for adindexer/adfinder models
      // Keep TORCH_CHECK here because there is no alternative for fallback
      TORCH_CHECK(n->inputs().size() == 4 || n->inputs().size() == 5);
      const bool has_constant_non_tensor_dtype_and_flags =
          node_has_constant_non_tensor_dtype_and_flags(n);
      const bool has_memory_format = n->inputs().size() == 5;
      return get_to_copy_functor(
          has_constant_non_tensor_dtype_and_flags, has_memory_format);
    });

// NOLINTNEXTLINE(cppcoreguidelines-avoid-non-const-global-variables)
REGISTER_OPERATOR_FUNCTOR(
    static_runtime::dequantize_copy,
    aten_dequantize_copy,
    [](Node* n) -> SROperator {
      if (!n->matches(torch::schema(
              "static_runtime::dequantize_copy.self(Tensor self) -> Tensor"))) {
        // please implement static runtime support for aten::dequantize with
        // TensorList
        LogAndDumpSchema(n);
        return nullptr;
      }
      return [](ProcessedNode* p_node) {
        const auto& self = p_node->Input(0).toTensor();
        if (p_node->Output(0).isNone()) {
          p_node->Output(0) =
              create_empty_from(self, at::kFloat, self.suggest_memory_format());
        }

        auto& out_t = p_node->Output(0).toTensor();
        fastResizeToZero(out_t);
        at::native::dequantize_copy_out(out_t, self);
      };
    });

// Out variants for view ops are registered to a separate registry because
// their outputs (views) can't participate in memory reuse.
REGISTER_OPERATOR_FUNCTOR(
    static_runtime::reshape_copy,
    aten_reshape,
    [](Node* n) -> SROperator {
      TORCH_CHECK(n->inputs().size() == 2);
      return [](ProcessedNode* p_node) {
        const auto& self = p_node->Input(0).toTensor(); // self
        const auto proposed_shape = p_node->Input(1).toDimVector(); // shape

        if (p_node->Output(0).isNone()) {
          p_node->Output(0) = create_empty_from(self);
        }
        auto& out = p_node->Output(0).toTensor();
        at::native::reshape_copy_out(out, self, proposed_shape, true);
      };
    });

REGISTER_OPERATOR_FUNCTOR(
    static_runtime::flatten_copy,
    aten_flatten,
    [](Node* n) -> SROperator {
      TORCH_CHECK(n->inputs().size() == 3);
      return [](ProcessedNode* p_node) {
        const auto& self = p_node->Input(0).toTensor();
        const auto start_dim = p_node->Input(1).toInt();
        const auto end_dim = p_node->Input(2).toInt();

        if (p_node->Output(0).isNone()) {
          p_node->Output(0) = create_empty_from(self);
        }
        auto& out = p_node->Output(0).toTensor();
        at::native::flatten_copy_out(out, self, start_dim, end_dim);
      };
    });

REGISTER_OPERATOR_FUNCTOR(aten::sum, aten_sum, [](Node* n) -> SROperator {
  if (n->inputs().size() != 2 && n->inputs().size() != 4) {
    return nullptr;
  }
  if (n->matches(torch::schema(
          "aten::sum(Tensor self, *, ScalarType? dtype=None) -> Tensor"))) {
    return [](ProcessedNode* p_node) {
      const at::Tensor& self = p_node->Input(0).toTensor();
      auto dtype = p_node->Input(1).toOptional<at::ScalarType>();
      std::vector<int64_t> dim = {};
      bool keepdim = false;
      if (p_node->Output(0).isNone()) {
        p_node->Output(0) = at::cpu::sum(self, dim, keepdim, dtype);
      } else {
        auto& output = p_node->Output(0).toTensor();
        fastResizeToZero(output);
        at::cpu::sum_out(output, self, dim, keepdim, dtype);
      }
    };
  }
  if (n->matches(torch::schema(
          "aten::sum.dim_IntList(Tensor self, int[1] dim, bool keepdim=False, *, ScalarType? dtype=None) -> Tensor"))) {
    return [](ProcessedNode* p_node) {
      const at::Tensor& self = p_node->Input(0).toTensor();
      auto dim = p_node->Input(1).toIntList().vec();
      auto keepdim = p_node->Input(2).toBool();
      auto dtype = p_node->Input(3).toOptional<at::ScalarType>();
      if (p_node->Output(0).isNone()) {
        p_node->Output(0) = at::cpu::sum(self, dim, keepdim, dtype);
      } else {
        auto& output = p_node->Output(0).toTensor();
        fastResizeToZero(output);
        at::cpu::sum_out(output, self, dim, keepdim, dtype);
      }
    };
  }
  LogAndDumpSchema(n);
  return nullptr;
});

REGISTER_OPERATOR_FUNCTOR(aten::embedding_bag, aten_embedding_bag, [](Node* n) -> SROperator {
  // TODO: Support only 9 args once the old signature has been removed.
  if (!n->matches(torch::schema(
          "aten::embedding_bag(Tensor weight, Tensor indices, Tensor offsets, bool scale_grad_by_freq=False, int mode=0, bool sparse=False, Tensor? per_sample_weights=None, bool include_last_offset=False) -> (Tensor, Tensor, Tensor, Tensor)")) &&
      !n->matches(torch::schema(
          "aten::embedding_bag.padding_idx(Tensor weight, Tensor indices, Tensor offsets, bool scale_grad_by_freq, int mode, bool sparse, Tensor? per_sample_weights, bool include_last_offset, int? padding_idx) -> (Tensor, Tensor, Tensor, Tensor)"))) {
    LogAndDumpSchema(n);
    return nullptr;
  }
  return [](ProcessedNode* p_node) {
    const auto& weight = p_node->Input(0).toTensor();
    const auto& indices = p_node->Input(1).toTensor();
    const auto& offsets = p_node->Input(2).toTensor();
    auto scale_grad_by_freq = p_node->Input(3).toBool();
    auto mode = p_node->Input(4).to<int64_t>();
    auto sparse = p_node->Input(5).toBool();
    auto per_sample_weights = p_node->Input(6).toOptional<at::Tensor>();
    auto include_last_offset = p_node->Input(7).toBool();
    c10::optional<int64_t> padding_idx;
    if (p_node->num_inputs() == 9) {
      if (p_node->Input(8).isNone()) {
        padding_idx = c10::nullopt;
      } else {
        padding_idx = p_node->Input(8).toInt();
      }
    }

    at::native::check_arguments(
        weight,
        indices,
        offsets,
        mode,
        per_sample_weights,
        include_last_offset);

    std::ignore = scale_grad_by_freq;
    std::ignore = sparse;

    if (p_node->Output(0).isNone()) {
      p_node->Output(0) = at::empty(
          {include_last_offset ? offsets.sizes()[0] - 1 : offsets.sizes()[0],
           weight.sizes()[1]},
          weight.options());
    } else {
      at::native::resize_(
          p_node->Output(0).toTensor(),
          {include_last_offset ? offsets.sizes()[0] - 1 : offsets.sizes()[0],
           weight.sizes()[1]},
          c10::nullopt);
    }
    at::Tensor& output = p_node->Output(0).toTensor();

    if (p_node->Output(1).isNone()) {
      p_node->Output(1) = at::empty({0}, offsets.options());
    }
    at::Tensor& offset2bag = p_node->Output(1).toTensor();
    at::native::make_offset2bag_out(
        offset2bag,
        output,
        weight,
        indices,
        offsets,
        mode,
        per_sample_weights,
        padding_idx.value_or(-1));

    if (p_node->Output(2).isNone()) {
      p_node->Output(2) = at::empty(offsets.sizes(), offsets.options());
    }
    at::Tensor& bag_size = p_node->Output(2).toTensor();
    at::native::make_bag_size_out(
        bag_size, offsets, indices, mode, include_last_offset, false);

    if (p_node->Output(3).isNone()) {
      p_node->Output(3) = at::empty(bag_size.sizes(), offsets.options());
    }
    at::Tensor& max_indices = p_node->Output(3).toTensor();
    at::native::make_max_indices_out(
        max_indices,
        weight,
        indices,
        offsets,
        bag_size,
        mode,
        include_last_offset);

    at::native::_embedding_bag_cpu_impl_out(
        output,
        offset2bag,
        bag_size,
        max_indices,
        weight,
        indices,
        offsets,
        mode,
        per_sample_weights,
        include_last_offset,
        padding_idx.value_or(-1));
  };
});

REGISTER_OPERATOR_FUNCTOR(aten::repeat, aten_repeat, [](Node* n) -> SROperator {
  if (!n->matches(torch::schema(
          "aten::repeat(Tensor self, int[] repeats) -> Tensor"))) {
    LogAndDumpSchema(n);
    return nullptr;
  }
  return [](ProcessedNode* p_node) {
    const auto& self = p_node->Input(0).toTensor();
    const auto repeats = p_node->Input(1).toDimVector();

    if (p_node->Output(0).isNone()) {
      p_node->Output(0) = at::native::repeat(self, repeats);
      return;
    }
    at::Tensor& output = p_node->Output(0).toTensor();
    at::native::repeat_out(output, self, repeats);
  };
});

REGISTER_OPERATOR_FUNCTOR(aten::sign, aten_sign, [](Node* n) -> SROperator {
  if (!n->matches(torch::schema("aten::sign.Tensor(Tensor input) -> Tensor"))) {
    LogAndDumpSchema(n);
    return nullptr;
  }
  return [](ProcessedNode* p_node) {
    const auto& in0_t = p_node->Input(0).toTensor();
    if (p_node->Output(0).isNone()) {
      p_node->Output(0) = at::cpu::sign(in0_t);
      return;
    }
    auto& out_t = p_node->Output(0).toTensor();
    fastResizeToZero(out_t);
    at::cpu::sign_out(out_t, in0_t);
  };
});

REGISTER_OPERATOR_FUNCTOR(aten::div, aten_div, [](Node* n) -> SROperator {
  if (!n->matches(torch::schema(
          "aten::div.Tensor(Tensor self, Tensor other) -> Tensor")) &&
      !n->matches(torch::schema(
          "aten::div.Tensor_mode(Tensor self, Tensor other, *, str? rounding_mode) -> Tensor")) &&
      !n->matches(torch::schema(
          "aten::div.Scalar(Tensor self, Scalar other) -> Tensor")) &&
      !n->matches(torch::schema(
          "aten::div.Scalar_mode(Tensor self, Scalar other, *, str? rounding_mode) -> Tensor"))) {
    LogAndDumpSchema(n);
    return nullptr;
  }
  return [](ProcessedNode* p_node) {
    const auto& in0_t = p_node->Input(0).toTensor();
    c10::optional<c10::string_view> rounding_mode = c10::nullopt;
    if (p_node->num_inputs() > 2) {
      rounding_mode = p_node->Input(2).toOptional<c10::string_view>();
    }
    const auto& in1_t = p_node->Input(1).isTensor()
        ? p_node->Input(1).toTensor()
        : at::native::wrapped_scalar_tensor(p_node->Input(1).toScalar());

    if (p_node->Output(0).isNone()) {
      p_node->Output(0) = at::cpu::div(in0_t, in1_t, rounding_mode);
      return;
    }
    auto& out_t = p_node->Output(0).toTensor();
    fastResizeToZero(out_t);
    at::cpu::div_out(out_t, in0_t, in1_t, rounding_mode);
  };
});

REGISTER_OPERATOR_FUNCTOR(aten::log, aten_log, [](Node* n) -> SROperator {
  if (!n->matches(torch::schema("aten::log.Tensor(Tensor input) -> Tensor"))) {
    LogAndDumpSchema(n);
    return nullptr;
  }
  return [](ProcessedNode* p_node) {
    const auto& in0_t = p_node->Input(0).toTensor();
    if (p_node->Output(0).isNone()) {
      p_node->Output(0) = at::cpu::log(in0_t);
      return;
    }
    auto& out_t = p_node->Output(0).toTensor();
    fastResizeToZero(out_t);
    at::cpu::log_out(out_t, in0_t);
  };
});

REGISTER_OPERATOR_FUNCTOR(aten::sub, aten_sub, [](Node* n) -> SROperator {
  if (n->matches(torch::schema(
          "aten::sub.Tensor(Tensor self, Tensor other, *, Scalar alpha=1) -> Tensor"))) {
    return [](ProcessedNode* p_node) {
      const auto& in0_t = p_node->Input(0).toTensor();
      const auto& in1_t = p_node->Input(1).toTensor();
      const auto alpha = p_node->Input(2).toScalar();
      if (p_node->Output(0).isNone()) {
        p_node->Output(0) = at::cpu::sub(in0_t, in1_t, alpha);
        return;
      }
      auto& out_t = p_node->Output(0).toTensor();
      fastResizeToZero(out_t);
      at::cpu::sub_out(out_t, in0_t, in1_t, alpha);
    };
  }
  if (n->matches(torch::schema(
          "aten::sub.Scalar(Tensor self, Scalar other, Scalar alpha=1) -> Tensor"))) {
    return [](ProcessedNode* p_node) {
      const auto& in0_t = p_node->Input(0).toTensor();
      const auto& in1_t =
          at::native::wrapped_scalar_tensor(p_node->Input(1).toScalar());
      const auto alpha = p_node->Input(2).toScalar();
      if (p_node->Output(0).isNone()) {
        p_node->Output(0) = at::cpu::sub(in0_t, in1_t, alpha);
        return;
      }
      auto& out_t = p_node->Output(0).toTensor();
      fastResizeToZero(out_t);
      at::cpu::sub_out(out_t, in0_t, in1_t, alpha);
    };
  }
  LogAndDumpSchema(n);
  return nullptr;
});

// TODO: support clamp_min.Tensor(Tensor self, Tensor min) -> Tensor
REGISTER_OPERATOR_FUNCTOR(
    aten::clamp_min,
    aten_clamp_min,
    [](Node* n) -> SROperator {
      if (!n->matches(torch::schema(
              "aten::clamp_min(Tensor self, Scalar min) -> Tensor"))) {
        LogAndDumpSchema(n);
        return nullptr;
      }
      return [](ProcessedNode* p_node) {
        const auto& in0_t = p_node->Input(0).toTensor();
        const auto in1_s = p_node->Input(1).toScalar();
        if (p_node->Output(0).isNone()) {
          p_node->Output(0) = at::native::clamp_min(in0_t, in1_s);
          return;
        }
        auto& out_t = p_node->Output(0).toTensor();
        fastResizeToZero(out_t);
        at::native::clamp_min_out(in0_t, in1_s, out_t);
      };
    });

REGISTER_OPERATOR_FUNCTOR(aten::argmin, aten_argmin, [](Node* n) -> SROperator {
  if (!n->matches(torch::schema(
          "aten::argmin(Tensor self, int? dim=None, bool keepdim=False) -> Tensor"))) {
    LogAndDumpSchema(n);
    return nullptr;
  }
  return [](ProcessedNode* p_node) {
    const auto& in0_t = p_node->Input(0).toTensor();
    const auto dim = p_node->Input(1).toOptional<int64_t>();
    const auto keepdim = p_node->Input(2).toBool();
    if (p_node->Output(0).isNone()) {
      p_node->Output(0) = at::cpu::argmin(in0_t, dim, keepdim);
      return;
    }
    auto& out_t = p_node->Output(0).toTensor();
    fastResizeToZero(out_t);
    if (in0_t.is_contiguous() && dim.has_value()) {
      at::native::c2_argmin_out(out_t, in0_t, dim.value(), keepdim);
      return;
    }
    at::cpu::argmin_out(out_t, in0_t, dim, keepdim);
  };
});

REGISTER_OPERATOR_FUNCTOR(aten::softmax, aten_softmax, [](Node* n) -> SROperator {
  if (!n->matches(torch::schema(
          "aten::softmax(Tensor self, int dim, ScalarType? dtype=None) -> Tensor"))) {
    LogAndDumpSchema(n);
    return nullptr;
  }
  return [](ProcessedNode* p_node) {
    const auto& in_t = p_node->Input(0).toTensor();
    const auto& dim = p_node->Input(1).toInt();
    const auto& dtype = p_node->Input(2).toOptional<c10::ScalarType>();
    if (p_node->Output(0).isNone()) {
      p_node->Output(0) = at::native::softmax(in_t, dim, dtype);
      return;
    }
    auto& out_t = p_node->Output(0).toTensor();
    fastResizeToZero(out_t);
    auto half_to_float = in_t.scalar_type() == at::ScalarType::Half &&
        dtype == at::ScalarType::Float;
    at::cpu::_softmax_out(out_t, in_t, dim, half_to_float);
  };
});

REGISTER_OPERATOR_FUNCTOR(
    static_runtime::layer_norm,
    aten_layer_norm,
    [](Node* n) -> SROperator {
      if (!n->matches(torch::schema(
              "static_runtime::layer_norm(Tensor input, int[] normalized_shape, Tensor? weight=None, Tensor? bias=None, float eps=1e-05, bool cudnn_enable=True) -> (Tensor,Tensor,Tensor)"))) {
        LogAndDumpSchema(n);
        return nullptr;
      }
      return [](ProcessedNode* p_node) {
        // ignore Input(5): `bool cudnn_enable=True`
        const auto& input = p_node->Input(0).toTensor();
        const auto normalized_shape = p_node->Input(1).toDimVector();
        auto weight_opt = p_node->Input(2).toOptional<at::Tensor>();
        auto bias_opt = p_node->Input(3).toOptional<at::Tensor>();
        float eps = p_node->Input(4).toDouble();

        c10::MaybeOwned<at::Tensor> weight_maybe_owned =
            at::borrow_from_optional_tensor(weight_opt);
        const at::Tensor& weight = *weight_maybe_owned;
        c10::MaybeOwned<at::Tensor> bias_maybe_owned =
            at::borrow_from_optional_tensor(bias_opt);
        const at::Tensor& bias = *bias_maybe_owned;

        auto M_N = at::native::_check_layer_norm_inputs(
            input, normalized_shape, weight, bias);
        auto M = M_N.first;
        auto N = M_N.second;
        auto X = input.expect_contiguous();
        auto gamma = weight.expect_contiguous();
        auto beta = bias.expect_contiguous();

        if (p_node->Output(0).isNone()) {
          p_node->Output(0) = at::native::empty_like(
              *X,
              c10::nullopt /* dtype */,
              c10::nullopt /* layout */,
              c10::nullopt /* device */,
              c10::nullopt /* pin_memory */,
              at::MemoryFormat::Contiguous);
        } else {
          at::native::resize_(
              p_node->Output(0).toTensor(), X->sizes(), c10::nullopt);
        }
        if (p_node->Output(1).isNone()) {
          p_node->Output(1) = create_empty_from({M}, *X);
        } else {
          at::native::resize_(p_node->Output(1).toTensor(), {M}, c10::nullopt);
        }
        if (p_node->Output(2).isNone()) {
          p_node->Output(2) = create_empty_from({M}, *X);
        } else {
          at::native::resize_(p_node->Output(2).toTensor(), {M}, c10::nullopt);
        }
        at::Tensor& output = p_node->Output(0).toTensor();
        at::Tensor mean = p_node->Output(1).toTensor();
        at::Tensor rstd = p_node->Output(2).toTensor();
        at::native::layer_norm_cpu_out(
            output,
            mean,
            rstd,
            input,
            normalized_shape,
            *gamma,
            *beta,
            eps,
            M,
            N);
      };
    });

REGISTER_OPERATOR_FUNCTOR(aten::norm, aten_norm, [](Node* n) -> SROperator {
  if (n->matches(torch::schema(
          "aten::norm.ScalarOpt_dtype(Tensor self, Scalar? p, *, ScalarType dtype) -> Tensor"))) {
    return [](ProcessedNode* p_node) {
      const auto& in0_t = p_node->Input(0).toTensor();
      if (p_node->Output(0).isNone()) {
        p_node->Output(0) = create_empty_from(in0_t);
      }
      auto& out_t = p_node->Output(0).toTensor();
      fastResizeToZero(out_t);
      const auto in1_s = p_node->Input(1).toOptional<at::Scalar>();
      at::cpu::norm_outf(
          in0_t,
          in1_s,
          c10::IntArrayRef{},
          false,
          p_node->Input(2).toScalarType(),
          out_t);
    };
  }
  if (n->matches(torch::schema(
          "aten::norm.ScalarOpt_dim_dtype(Tensor self, Scalar? p, int[1] dim, bool keepdim, *, ScalarType dtype) -> Tensor"))) {
    return [](ProcessedNode* p_node) {
      const auto& in0_t = p_node->Input(0).toTensor();

      if (p_node->Output(0).isNone()) {
        p_node->Output(0) = create_empty_from(in0_t);
      }
      auto& out_t = p_node->Output(0).toTensor();
      fastResizeToZero(out_t);

      const auto in1_s = p_node->Input(1).toOptional<at::Scalar>();
      at::cpu::norm_outf(
          in0_t,
          in1_s,
          p_node->Input(2).toDimVector(), // dim
          p_node->Input(3).toBool(), // keepdim
          p_node->Input(4).toScalarType(), // dtype
          out_t);
    };
  }
  if (n->matches(torch::schema(
          "aten::norm.ScalarOpt_dim(Tensor self, Scalar? p, int[1] dim, bool keepdim=False) -> Tensor"))) {
    return [](ProcessedNode* p_node) {
      const auto& in0_t = p_node->Input(0).toTensor();

      if (p_node->Output(0).isNone()) {
        p_node->Output(0) = create_empty_from(in0_t);
      }
      auto& out_t = p_node->Output(0).toTensor();
      fastResizeToZero(out_t);

      const auto in1_s = p_node->Input(1).toOptional<at::Scalar>();
      at::cpu::norm_outf(
          in0_t,
          in1_s,
          p_node->Input(2).toDimVector(), // dim
          p_node->Input(3).toBool(), // keepdim
          out_t);
    };
  }
  LogAndDumpSchema(n);
  return nullptr;
});

REGISTER_OPERATOR_FUNCTOR(aten::matmul, aten_matmul, [](Node* n) -> SROperator {
  if (!n->matches(
          torch::schema("aten::matmul(Tensor self, Tensor other) -> Tensor"))) {
    LogAndDumpSchema(n);
    return nullptr;
  }
  return [](ProcessedNode* p_node) {
    const auto& in0_t = p_node->Input(0).toTensor();
    const auto& in1_t = p_node->Input(1).toTensor();

    if (p_node->Output(0).isNone()) {
      p_node->Output(0) = at::native::matmul(in0_t, in1_t);
      return;
    }
    auto& out_t = p_node->Output(0).toTensor();
    fastResizeToZero(out_t);
    at::native::matmul_out(in0_t, in1_t, out_t);
  };
});

REGISTER_OPERATOR_FUNCTOR(quantized::linear, quantized_linear, [](Node* n) -> SROperator {
  if (!n->matches(torch::schema(
          "quantized::linear(Tensor X, __torch__.torch.classes.quantized.LinearPackedParamsBase W_prepack, float Y_scale_i, int Y_zero_point_i) -> Tensor Y"))) {
    LogAndDumpSchema(n);
    return nullptr;
  }
  const auto w = toIValue(n->inputs()[1]);
  c10::intrusive_ptr<LinearPackedParamsBase> packed_weight;
  if (w) {
    packed_weight = w->toCustomClass<LinearPackedParamsBase>();
  }
  return [packed_weight](ProcessedNode* p_node) {
    const auto& input = p_node->Input(0).toTensor();
    const auto output_scale = p_node->Input(2).toDouble();
    const auto output_zero_point = p_node->Input(3).toInt();

    if (p_node->Output(0).isNone()) {
      p_node->Output(0) = at::native::empty_affine_quantized(
          {0},
          c10::kQUInt8,
          c10::nullopt,
          c10::kCPU,
          false,
          output_scale,
          output_zero_point,
          c10::nullopt);
    }
    auto& out_t = p_node->Output(0).toTensor();
    fastResizeToZero(out_t);

    if (packed_weight) {
      packed_weight->apply_out(input, output_scale, output_zero_point, out_t);
    } else {
      // Weights could be quantized on the fly
      auto packed_weight_tmp =
          p_node->Input(1).toCustomClass<LinearPackedParamsBase>();
      packed_weight_tmp->apply_out(
          input, output_scale, output_zero_point, out_t);
    }
  };
});

REGISTER_OPERATOR_FUNCTOR(
    fb::quantized_linear,
    fb_quantized_linear,
    [](Node* n) -> SROperator {
      if (!n->matches(torch::schema(
              "fb::quantized_linear(Tensor X, __torch__.torch.classes.quantized.LinearPackedParamsBase w_prepack, Tensor Y_scale_i, Tensor Y_zero_point_i) -> Tensor"))) {
        LogAndDumpSchema(n);
        return nullptr;
      }
      const auto w = toIValue(n->inputs()[1]);
      c10::intrusive_ptr<LinearPackedParamsBase> packed_weight;
      if (w) {
        packed_weight = w->toCustomClass<LinearPackedParamsBase>();
      }
      return [packed_weight](ProcessedNode* p_node) {
        const auto& input = p_node->Input(0).toTensor();
        const auto output_scale = p_node->Input(2).toTensor().item().toFloat();
        const auto output_zero_point =
            p_node->Input(3).toTensor().item().toLong();

        if (p_node->Output(0).isNone()) {
          p_node->Output(0) = at::native::empty_affine_quantized(
              {0},
              c10::kQUInt8,
              c10::nullopt,
              c10::kCPU,
              false,
              output_scale,
              output_zero_point,
              c10::nullopt);
        }
        auto& out_t = p_node->Output(0).toTensor();
        fastResizeToZero(out_t);

        if (packed_weight) {
          packed_weight->apply_out(
              input, output_scale, output_zero_point, out_t);
        } else {
          // Weights could be quantized on the fly
          auto packed_weight_tmp =
              p_node->Input(1).toCustomClass<LinearPackedParamsBase>();
          packed_weight_tmp->apply_out(
              input, output_scale, output_zero_point, out_t);
        }
      };
    });

REGISTER_OPERATOR_FUNCTOR(
    quantized::linear_dynamic_fp16,
    quantized_linear_dynamic_fp16,
    [](Node* n) -> SROperator {
      if (!n->matches(torch::schema(
              "quantized::linear_dynamic_fp16(Tensor X, __torch__.torch.classes."
              "quantized.LinearPackedParamsBase W_prepack) -> Tensor Y"))) {
        LogAndDumpSchema(n);
        return nullptr;
      }
      const auto weight = toIValue(n->inputs()[1]);
      c10::intrusive_ptr<LinearPackedParamsBase> packed_weight;
      if (weight) {
        packed_weight = weight->toCustomClass<LinearPackedParamsBase>();
      }
      if (packed_weight) {
        return [packed_weight](ProcessedNode* p_node) {
          const auto& input = p_node->Input(0).toTensor();
          if (p_node->Output(0).isNone()) {
            p_node->Output(0) = create_empty_from(input, at::kFloat);
          }
          auto& out_t = p_node->Output(0).toTensor();
          fastResizeToZero(out_t);
          packed_weight->apply_dynamic_out(input, out_t, false);
        };
      } else {
        return [](ProcessedNode* p_node) {
          const auto& input = p_node->Input(0).toTensor();
          if (p_node->Output(0).isNone()) {
            p_node->Output(0) = create_empty_from(input, at::kFloat);
          }
          auto& out_t = p_node->Output(0).toTensor();
          fastResizeToZero(out_t);
          // Weights could be quantized on the fly
          auto packed_weight_tmp =
              p_node->Input(1).toCustomClass<LinearPackedParamsBase>();
          packed_weight_tmp->apply_dynamic_out(input, out_t, false);
        };
      }
    });

REGISTER_OPERATOR_FUNCTOR(aten::full, aten_full, [](Node* n) -> SROperator {
  if (!n->matches(torch::schema(
          "aten::full(int[] size, Scalar fill_value, *, ScalarType? dtype=None, Layout? layout=None, Device? device=None, bool? pin_memory=None) -> Tensor"))) {
    LogAndDumpSchema(n);
    return nullptr;
  }
  return [](ProcessedNode* p_node) {
    const auto& size = p_node->Input(0).toDimVector();
    const auto fill_value = p_node->Input(1).toScalar();
    if (p_node->Output(0).isNone()) {
      const auto dtype = p_node->Input(2).toOptional<c10::ScalarType>();
      const auto layout = p_node->Input(3).toOptional<c10::Layout>();
      const auto device = p_node->Input(4).toOptional<c10::Device>();
      const auto pin_memory = p_node->Input(5).toOptional<bool>();
      p_node->Output(0) =
          at::native::full(size, fill_value, dtype, layout, device, pin_memory);
      return;
    }
    p_node->Output(0) =
        at::native::full_out(size, fill_value, p_node->Output(0).toTensor());
  };
});

REGISTER_OPERATOR_FUNCTOR(aten::full_like, aten_full_like, [](Node* n) -> SROperator {
  if (!n->matches(torch::schema(
          "aten::full_like(Tensor self, Scalar fill_value, *, ScalarType? dtype=None, Layout? layout=None, Device? device=None, bool? pin_memory=None, MemoryFormat? memory_format=None) -> Tensor"))) {
    LogAndDumpSchema(n);
    return nullptr;
  }
  return [](ProcessedNode* p_node) {
    const auto in1_s = p_node->Input(1).toScalar();
    const auto& in0_t = p_node->Input(0).toTensor();
    if (p_node->Output(0).isNone()) {
      const auto dtype = p_node->Input(2).toOptional<c10::ScalarType>();
      const auto layout = p_node->Input(3).toOptional<c10::Layout>();
      const auto device = p_node->Input(4).toOptional<c10::Device>();
      const auto pin_memory = p_node->Input(5).toOptional<bool>();
      const auto memory_format =
          p_node->Input(6).toOptional<c10::MemoryFormat>();

      p_node->Output(0) = at::native::empty_like(
          in0_t, dtype, layout, device, pin_memory, memory_format);
    }
    auto& out_t = p_node->Output(0).toTensor();
    at::native::resize_(out_t, in0_t.sizes(), c10::nullopt);
    at::native::fill_out(out_t, in1_s);
  };
});

REGISTER_OPERATOR_FUNCTOR(aten::linear, aten_linear, [](Node* n) -> SROperator {
  if (!n->matches(torch::schema(
          "aten::linear(Tensor input, Tensor weight, Tensor? bias=None) -> Tensor"))) {
    LogAndDumpSchema(n);
    return nullptr;
  }

  return [](ProcessedNode* p_node) {
    const auto& in0_t = p_node->Input(0).toTensor();
    const auto& in1_t = p_node->Input(1).toTensor();
    auto in2_t = p_node->Input(2).toOptional<at::Tensor>();

    if (p_node->Output(0).isNone()) {
      p_node->Output(0) = at::native::linear(in0_t, in1_t, in2_t);
      return;
    }
    auto& out_t = p_node->Output(0).toTensor();
    fastResizeToZero(out_t);
    at::native::linear_out(out_t, in0_t, in1_t, in2_t);
  };
});

REGISTER_OPERATOR_FUNCTOR(aten::linalg_norm, aten_linalg_norm, [](Node* n) -> SROperator {
  if (n->matches(torch::schema(
          "aten::linalg_norm(Tensor self, Scalar? ord=None, int[1]? dim=None, bool keepdim=False, *, ScalarType? dtype=None) -> Tensor"))) {
    return [](ProcessedNode* p_node) {
      const auto& input = p_node->Input(0).toTensor();
      const auto dim = p_node->Input(2).toDimVector();
      const auto keepdim = p_node->Input(3).toBool();
      const auto dtype = p_node->Input(4).toOptional<c10::ScalarType>();
      if (p_node->Output(0).isNone()) {
        p_node->Output(0) = at::native::linalg_norm(
            input,
            p_node->Input(1).toOptional<at::Scalar>(),
            dim,
            keepdim,
            dtype);
        return;
      }
      auto& output = p_node->Output(0).toTensor();
      fastResizeToZero(output);
      at::native::linalg_norm_out(
          input,
          p_node->Input(1).toOptional<at::Scalar>(),
          dim,
          keepdim,
          dtype,
          output);
    };
  }
  if (n->matches(torch::schema(
          "aten::linalg_norm.ord_str(Tensor self, str ord, int[1]? dim=None, bool keepdim=False, *, ScalarType? dtype=None) -> Tensor"))) {
    return [](ProcessedNode* p_node) {
      const auto& input = p_node->Input(0).toTensor();
      const auto dim = p_node->Input(2).toDimVector();
      const auto keepdim = p_node->Input(3).toBool();
      const auto dtype = p_node->Input(4).toOptional<c10::ScalarType>();
      if (p_node->Output(0).isNone()) {
        p_node->Output(0) = at::native::linalg_norm(
            input, p_node->Input(1).toStringView(), dim, keepdim, dtype);
        return;
      }
      auto& output = p_node->Output(0).toTensor();
      fastResizeToZero(output);
      at::native::linalg_norm_out(
          input, p_node->Input(1).toStringRef(), dim, keepdim, dtype, output);
    };
  }
  LogAndDumpSchema(n);
  return nullptr;
});

REGISTER_OPERATOR_FUNCTOR(aten::cat, aten_cat, [](Node* n) -> SROperator {
  if (!n->matches(
          torch::schema("aten::cat(Tensor[] tensors, int dim=0) -> Tensor"))) {
    LogAndDumpSchema(n);
    return nullptr;
  }
  return [](ProcessedNode* p_node) {
    const auto inputs = p_node->Input(0).toTensorVector();
    const auto dim = p_node->Input(1).toInt();
    if (p_node->Output(0).isNone()) {
      p_node->Output(0) = at::native::_cat_cpu(inputs, dim);
      return;
    }
    auto& output = p_node->Output(0).toTensor();
    fastResizeToZero(output);
    at::native::_cat_out_cpu(inputs, dim, output);
  };
});

REGISTER_OPERATOR_FUNCTOR(aten::cumsum, aten_cumsum, [](Node* n) -> SROperator {
  if (!n->matches(torch::schema(
          "aten::cumsum(Tensor self, int dim, ScalarType? dtype=None) -> Tensor"))) {
    LogAndDumpSchema(n);
    return nullptr;
  }
  return [](ProcessedNode* p_node) {
    const auto& input = p_node->Input(0).toTensor();
    const auto dim = p_node->Input(1).toInt();
    const auto dtype = p_node->Input(2).toOptional<c10::ScalarType>();
    if (p_node->Output(0).isNone()) {
      p_node->Output(0) = at::cpu::cumsum(input, dim, dtype);
      return;
    }
    auto& output = p_node->Output(0).toTensor();
    fastResizeToZero(output);
    at::cpu::cumsum_out(output, input, dim, dtype);
  };
});

REGISTER_OPERATOR_FUNCTOR(
    aten::nonzero,
    aten_nonzero,
    [](Node* n) -> SROperator {
      if (!n->matches(torch::schema("aten::nonzero(Tensor self) -> Tensor"))) {
        LogAndDumpSchema(n);
        return nullptr;
      }
      return [](ProcessedNode* p_node) {
        const auto& input = p_node->Input(0).toTensor();
        if (p_node->Output(0).isNone()) {
          p_node->Output(0) = at::native::nonzero_cpu(input);
          return;
        }
        auto& output = p_node->Output(0).toTensor();
        fastResizeToZero(output);
        at::native::nonzero_out_cpu(input, output);
      };
    });

// NOLINTNEXTLINE(cppcoreguidelines-avoid-non-const-global-variables)
REGISTER_OPERATOR_FUNCTOR(
    prim::VarConcat,
    prim_VarConcat,
    [](Node* n) -> SROperator {
      return [](ProcessedNode* p_node) {
        const size_t num_inputs = p_node->num_inputs();
        std::vector<at::Tensor> inputs(num_inputs - 1);
        for (const auto i : c10::irange(num_inputs - 1)) {
          inputs[i] = p_node->Input(i).toTensor();
        }
        auto dim = p_node->Input(num_inputs - 1).toInt();
        if (p_node->Output(0).isNone()) {
          p_node->Output(0) = at::native::_cat_cpu(inputs, dim);
          return;
        }
        auto& out_t = p_node->Output(0).toTensor();
        fastResizeToZero(out_t);
        at::native::_cat_out_cpu(inputs, dim, out_t);
      };
    });

namespace {
// This template and its specialization help us avoid compiler warnings
// about taking the absolute value of an unsigned type in signed_log1p
template <class T>
T abs_if_signed(T val) {
  return std::abs(val);
}

template <>
unsigned char abs_if_signed<unsigned char>(unsigned char val) {
  return val;
}

// Computes f(x) = sign(x) * ln(|1 + x|) for each x in the input tensor
void signed_log1p_out(at::Tensor& out, const at::Tensor& input) {
  at::native::resize_(out, input.sizes(), c10::nullopt);

  const auto input_contig = input.expect_contiguous();
  auto output_contig = out.expect_contiguous();

  AT_DISPATCH_ALL_TYPES(input.scalar_type(), "signed_log1p_kernel", [&]() {
    const auto input_data = input_contig->data_ptr<scalar_t>();
    auto output_data = output_contig->data_ptr<float>();
    const auto N = input.numel();

    for (const auto i : c10::irange(N)) {
      const int sign = input_data[i] < 0 ? -1 : 1;
      output_data[i] = std::log1p(abs_if_signed(input_data[i])) * sign;
    }
  });
}

at::Tensor signed_log1p(const at::Tensor& input) {
  auto out = create_empty_from(input);
  signed_log1p_out(out, input);
  return out;
}

} // namespace

// NOLINTNEXTLINE(cppcoreguidelines-avoid-non-const-global-variables)
REGISTER_OPERATOR_FUNCTOR(
    static_runtime::signed_log1p,
    static_runtime_signed_log1p,
    [](Node* n) -> SROperator {
      if (!n->matches(torch::schema(
              "static_runtime::signed_log1p(Tensor x) -> Tensor"))) {
        LogAndDumpSchema(n);
        return nullptr;
      }
      auto te = createSignedLog1p();
      return [te](ProcessedNode* p_node) {
        const auto& input = p_node->Input(0).toTensor();
        if (p_node->Output(0).isNone()) {
          p_node->Output(0) = create_empty_from(input);
        }
        auto& out = p_node->Output(0).toTensor();
        if (!te || !te->checkInput<float>(input)) {
          fastResizeToZero(out);
          signed_log1p_out(out, input);
          return;
        }
        at::native::resize_(out, input.sizes(), c10::nullopt);
        int64_t nn = input.numel();
        te->call({out.data_ptr(), input.data_ptr(), &nn});
      };
    });

REGISTER_OPERATOR_FUNCTOR(
    aten::remainder,
    aten_remainder,
    [](Node* n) -> SROperator {
      if (n->matches(torch::schema(
              "aten::remainder.Tensor(Tensor self, Tensor other) -> Tensor"))) {
        return [](ProcessedNode* p_node) {
          const auto& self = p_node->Input(0).toTensor();
          if (p_node->Output(0).isNone()) {
            p_node->Output(0) =
                at::cpu::remainder(self, p_node->Input(1).toTensor());
            return;
          }
          auto& out = p_node->Output(0).toTensor();
          fastResizeToZero(out);
          at::cpu::remainder_out(out, self, p_node->Input(1).toTensor());
        };
      }
      if (n->matches(torch::schema(
              "aten::remainder.Scalar(Tensor self, Scalar other) -> Tensor"))) {
        return [](ProcessedNode* p_node) {
          const auto& self = p_node->Input(0).toTensor();
          if (p_node->Output(0).isNone()) {
            p_node->Output(0) =
                at::native::remainder(self, p_node->Input(1).toScalar());
            return;
          }
          auto& out = p_node->Output(0).toTensor();
          fastResizeToZero(out);
          at::native::remainder_out(self, p_node->Input(1).toScalar(), out);
        };
      }

      // Unrecognized overload
      LogAndDumpSchema(n);
      return nullptr;
    });

REGISTER_OPERATOR_FUNCTOR(aten::where, aten_where, [](Node* n) -> SROperator {
  if (n->matches(torch::schema(
          "aten::where.self(Tensor condition, Tensor self, Tensor other) -> Tensor"))) {
    auto te = createWhere();
    return [te = std::move(te)](ProcessedNode* p_node) {
      const auto& cond = p_node->Input(0).toTensor();
      const auto& self = p_node->Input(1).toTensor();
      const auto& other = p_node->Input(2).toTensor();

      if (p_node->Output(0).isNone()) {
        p_node->Output(0) = create_empty_from(self);
      }
      auto& out = p_node->Output(0).toTensor();

      if (!te || !te->checkInput<bool>(cond) ||
          !te->checkInput<int64_t>(self) || !te->checkInput<int64_t>(other)) {
        fastResizeToZero(out);
        at::native::where_out(cond, self, other, out);
      } else {
        at::native::resize_(out, self.sizes(), c10::nullopt);
        auto num_elems = self.numel();
        te->call(
            {out.data_ptr(),
             cond.data_ptr(),
             self.data_ptr(),
             other.data_ptr(),
             &num_elems});
      }
    };
  }

  LogAndDumpSchema(n);
  return nullptr;
});

REGISTER_OPERATOR_FUNCTOR(
    prim::NumToTensor,
    prim_NumToTensor,
    [](Node* n) -> SROperator {
      if (n->matches(
              torch::schema("prim::NumToTensor.Scalar(Scalar s) -> Tensor")) ||
          n->matches(
              torch::schema("prim::NumToTensor.bool(bool a) -> Tensor"))) {
        return [](ProcessedNode* pnode) {
          const auto scalar = pnode->Input(0).toScalar();
          if (pnode->Output(0).isNone()) {
            pnode->Output(0) = at::scalar_to_tensor(scalar);
            return;
          }
          auto& out = pnode->Output(0).toTensor();
          at::detail::scalar_fill(out, scalar);
        };
      }
      LogAndDumpSchema(n);
      return nullptr;
    });

} // namespace jit
} // namespace torch<|MERGE_RESOLUTION|>--- conflicted
+++ resolved
@@ -1467,25 +1467,17 @@
     }
   }
 
-<<<<<<< HEAD
-    // See Note [Explicit nullopt MemoryFormat argument]
-    // Can't use size {0} if memory_format is ChannelLast
-    at::Tensor output = at::detail::empty_cpu(
-=======
   // See Note [Explicit nullopt MemoryFormat argument]
   // Can't use size {0} if memory_format is ChannelLast
   if (need_to_allocate_output) {
-    p_node->Output(0) = at::detail::empty_cpu(
->>>>>>> 1ecfa1d6
+    at::Tensor output = at::detail::empty_cpu(
         self.sizes(),
         args->dtype,
         args->layout,
         self.device(),
         c10::nullopt,
         memory_format);
-<<<<<<< HEAD
     p_node->Output(0) = std::move(output);
-=======
   } else {
     if (has_memory_format) {
       memory_format = p_node->Input(4).toOptional<c10::MemoryFormat>().value_or(
@@ -1493,7 +1485,6 @@
     } else {
       memory_format = c10::MemoryFormat::Preserve;
     }
->>>>>>> 1ecfa1d6
   }
 
   copy_strides = copy_strides ||
