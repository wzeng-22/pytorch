#include <torch/csrc/jit/passes/quantization.h>
#include <torch/csrc/jit/passes/constant_pooling.h>
#include <torch/csrc/jit/passes/constant_propagation.h>
#include <torch/csrc/jit/passes/fuse_linear.h>
#include <torch/csrc/jit/passes/quantization_patterns.h>
#include <torch/csrc/jit/passes/subgraph_rewrite.h>
#include <torch/csrc/jit/passes/inliner.h>
#include <torch/csrc/jit/passes/freeze_module.h>

#include <torch/csrc/jit/ir/ir.h>
#include <torch/csrc/jit/ir/irparser.h>
#include <torch/csrc/jit/jit_log.h>
#include <torch/csrc/jit/ir/node_hashing.h>
#include <torch/csrc/jit/runtime/operator.h>
#include <torch/csrc/jit/frontend/schema_matching.h>
#include <torch/csrc/jit/ir/subgraph_matcher.h>

#include <c10/core/QScheme.h>

#include <algorithm>
#include <stack>

namespace torch {
namespace jit {
namespace {

using OptionalModuleVector = std::vector<c10::optional<script::Module>>;
using ModuleMethodVector = std::vector<std::pair<script::Module, std::string>>;
using NameModuleVector = std::vector<std::pair<std::string, script::Module>>;
// Map of quantization parameter name and value
// for example _scale, _zero_point,
// _scalar_type and _axis(for per channel quantization)
using QParamVector = std::vector<std::pair<std::string, IValue>>;

// This struct contains a compiled IR pattens slated for use in the
// findPatternMatches function. The struct encapsulates the common
// information from parseIR that is used in conjunction with the
// pattern matching facility. A const instance of this struct can
// also be stored away to cache the compiled IR pattern and reduce
// runtime cost
struct PatternInfo {
  std::string pattern_string;
  std::unique_ptr<Graph> pattern_graph;
  std::unordered_map<std::string, Value*> vmap;

  static PatternInfo parse_from_str(std::string pattern_string) {
    PatternInfo rv{
        std::move(pattern_string), std::make_unique<Graph>(), decltype(vmap){}};
    script::parseIR(rv.pattern_string, rv.pattern_graph.get(), rv.vmap);
    return rv;
  }
};

struct PatternsAndModules {
  bool is_conv;
  bool is_per_channel;
  const PatternInfo& pattern;
  script::Module packed_params_module;
};

static Value* getValue(
    const std::string& name,
    const std::unordered_map<const Value*, Value*>& match_vmap,
    const std::unordered_map<std::string, Value*>& vmap) {
  return match_vmap.at(vmap.at(name));
}

static c10::optional<IValue> getIValue(
    const std::string& name,
    const std::unordered_map<const Value*, Value*>& match_vmap,
    const std::unordered_map<std::string, Value*>& vmap) {
  return toIValue(getValue(name, match_vmap, vmap));
}

void fillQConfigMap(
    const script::Module& module,
    const QConfigDict& qconfig_dict,
    ModuleQConfigMap& map,
    const std::string& key = "",
    const c10::optional<QConfig>& parent_qconfig = c10::nullopt) {
  c10::optional<QConfig> qconfig;
  if (qconfig_dict.find(key) != qconfig_dict.end()) {
    qconfig = qconfig_dict.at(key);
  } else {
    qconfig = parent_qconfig;
  }
  map[module._ivalue()] = qconfig;

  for (const script::NameModule& s : module.named_children()) {
    std::string child_key;
    if (key == "") {
      child_key = s.name;
    } else {
      child_key = key + "." + s.name;
    }
    fillQConfigMap(s.value._ivalue(), qconfig_dict, map, child_key, qconfig);
  }
}

std::string getFuncName(Value* func_value) {
  auto func_node = func_value->node();
  auto func = func_node->output()->type()->expect<FunctionType>()->function();
  const auto& qname = func->qualname();
  const auto& name = qname.qualifiedName();
  auto rdot_idx = name.rfind('.');
  if (rdot_idx != std::string::npos) {
    return name.substr(rdot_idx + 1, name.length());
  } else {
    return name;
  }
}

bool isFunctionNode(Node* n,
                    const std::vector<std::string>& call_funcs,
                    const std::vector<std::string>& aten_funcs) {
  std::vector<Symbol> aten_func_symbols;
  std::transform(
      aten_funcs.begin(),
      aten_funcs.end(),
      std::back_inserter(aten_func_symbols),
      [](const std::string& s) { return Symbol::aten(s); });

  bool is_quantizable =
      std::find(aten_func_symbols.begin(), aten_func_symbols.end(), n->kind()) !=
      aten_func_symbols.end();
  if (n->kind() == prim::CallFunction) {
    auto func_name = getFuncName(n->inputs()[0]);
    is_quantizable |=
        std::find(call_funcs.begin(), call_funcs.end(), func_name) !=
        call_funcs.end();
  }
  return is_quantizable;
}

// If the op doesn't require observation, return
// the the list of input indexes that we should check to see
// if they are observed/quantized, if so, we can say the output
// of this op is observed/quantized as well, since for these ops we can derive
// the quantization parameters for output given inputs
std::vector<size_t> getGeneralOpTensorInputIndexes(Node* n) {
  std::vector<std::string> single_input_aten_funcs = {
    "adaptive_avg_pool2d",
    "max_pool2d",
    "avg_pool2d",
    "flatten",
    "max",
    "min",
    "mean",
    // TODO: sort returns a tuple of Tensors, we have
    // to extend the API to support that
    // "sort",
    "__interpolate",
    "__upsample",
    "__upsample_bilinear",
    "__upsample_nearest",
    "dropout",
  };
  std::vector<std::string> single_input_call_funcs = {
    "adaptive_avg_pool2d",
    "_max_pool2d",
  };
  if (isFunctionNode(
          n,
      // We don't have call functions
      // after inline
      /* call_funcs = */ single_input_call_funcs,
      /* aten_funcs = */ {})) {
    return {1};
  } else if (isFunctionNode(
                 n,
                 // We don't have call functions
                 // after inline
                 /* call_funcs = */ {},
                 /* aten_funcs = */ single_input_aten_funcs)) {
    return {0};
  } else if (n->kind() == prim::ListConstruct) {
    std::vector<size_t> indexes;
    for (auto i = 0; i < n->inputs().size(); ++i) {
      indexes.push_back(i);
    }
    return indexes;
  }
  return {};
}

bool nodeQuantizable(Node* n) {
  return isFunctionNode(
      n,
      /* call_funcs = */ {
      "conv2d",
      "linear",
      "relu",
    }, /* aten_funcs = */ {
      "conv2d",
      "linear",
      "relu",
      "addmm",
      "matmul",
      "add_",
      "cat",
    });
}

script::Module findChildModule(
    const script::Module& module,
    const std::vector<std::string>& path) {
  script::Module m = module;
  for (const auto& p : path) {
    m = m.attr(p).toModule();
  }
  return m;
}

// Check if value is the input of the graph
bool hitGraphInput(Value* value) {
  Graph* graph = value->owningGraph();
  const auto& inputs = graph->inputs();
  return std::find(inputs.begin(), inputs.end(), value) != inputs.end();
}

// Get the module access path for a Value representing a module instance
// by tracing back the GetAttr nodes and recording all the attribute
// names along the way.
// For example, the module access path will be ['conv1', 'basic_block', 'sub']
// for `self.sub.basic_block.conv1`
std::vector<std::string> getModuleAccessPath(Value* instance, Value* self) {
  std::vector<std::string> path;
  // Iterator to traverse back the GetAttr calls
  Value* iter = instance;
  // trace back the instance to recover the path of the submodule
  while (!hitGraphInput(iter) && iter->node()->kind() == prim::GetAttr) {
    Node* get_attr = iter->node();
    // record the name of GetAttr
    path.push_back(get_attr->s(attr::name));
    // trace back the chain of GetAttr
    iter = get_attr->inputs()[0];
  }
  TORCH_CHECK(iter == self,
              "Can't handle the access pattern of GetAttr "
              " in getModuleAccessPath, traced back to:",
              iter->debugName(),
              " which is not self:",
              self->debugName());
  return path;
}

script::Module getInvokedModule(
    script::Module& module, Node* n, Value* self) {
  auto* instance = n->inputs()[0];
  auto path = getModuleAccessPath(instance, self);
  return findChildModule(module, path);
}

bool isPerChannel(at::QScheme qscheme) {
  return qscheme == c10::kPerChannelAffine ||
    qscheme == c10::kPerChannelSymmetric;
}

class ModuleCloneHelper {
 public:
  /** Clone according to module qconfig map, this is for handling the case
   *  where we have two module instances sharing the same ClassType
   *  but configured with different QConfig
   *  code is copied and modified from https://github.com/pytorch/pytorch/blob/master/torch/csrc/jit/api/module.cpp
   */
  script::Module clone(
      const script::Module& module,
      const ModuleQConfigMap& module_qconfig_map) {
    std::unordered_map<TypePtr, QConfigTypePtrMap> type_remap;
    return clone_impl(module, module_qconfig_map, type_remap);
  }

 private:
  script::Module clone_impl(
      const script::Module& module,
      const ModuleQConfigMap& module_qconfig_map,
      std::unordered_map<TypePtr, QConfigTypePtrMap>& type_remap) {
    auto qconfig = module_qconfig_map.at(module._ivalue());
    auto type = module.type();
    // Create a new _ivalue in the same compilation unit.
    // Since now we have shared ClassType, we need to preserve the shared
    // ClassType during cloning, so we first use type and qconfig to check if
    // the type is already cloned, if so, we'll create a new module with the
    // cloned ClassType, if not, we'll create a new module and a new ClassType.
    bool type_already_cloned = type_remap.find(type) != type_remap.end() &&
        type_remap.at(type).find(qconfig) != type_remap.at(type).end();
    script::Module r;
    if (type_already_cloned) {
      // if we cloned the class type before, we'll reuse it
      script::Module new_module(
          module._ivalue()->compilation_unit(),
          type_remap.at(type).at(qconfig)->cast<ClassType>());
      r = new_module;
    } else {
      script::Module new_module(
          *type->name(), module._ivalue()->compilation_unit(), true);
      r = new_module;
      type_remap[type][module_qconfig_map.at(module._ivalue())] = r.type();
    }
    // Copy slots. If a slot is a module - recursively clone it.
    size_t N = type->numAttributes();
    for (size_t i = 0; i < N; ++i) {
      IValue s = module._ivalue()->getSlot(i);
      if (type->getAttribute(i)->is_module()) {
        const script::Module& orig = script::Module(s.toObject());
        script::Module cloned =
            clone_impl(orig, module_qconfig_map, type_remap);
        r.register_module(type->getAttributeName(i), cloned);
      } else {
        r.register_attribute(
            type->getAttributeName(i),
            type->getAttribute(i),
            s,
            type->is_parameter(i));
      }
    }

    // only clone the methods and constants if the ClassType is not cloned
    // before
    if (!type_already_cloned) {
      for (size_t i = 0; i < type->numConstants(); ++i) {
        r.type()->addConstant(type->getConstantName(i), type->getConstant(i));
      }
      // Clone methods remapping the types to the cloned ones.
      for (auto& fn : type->methods()) {
        clone_method(module, r, *fn, module_qconfig_map, type_remap);
      }
    }
    return r;
  }

  void remapTypes(
      Block* block,
      Value* self,
      const script::Module& source,
      script::Module& target,
      const ModuleQConfigMap& module_qconfig_map,
      const std::function<TypePtr(TypePtr, c10::optional<QConfig>)>&
          type_remap_fn) {
    // remap of %self will be done outside of the function
    // and we don't support the case when people pass in
    // module as argument of the method because in that case
    // we need to do more comprehensive analysis to decide the
    // QConfig for the module
    for (size_t i = 1; i < block->inputs().size(); ++i) {
      TORCH_CHECK(
          !block->inputs()[i]->type()->cast<ClassType>(),
          "We don't support quantizing methods that has Object as arguments");
    }
    for (Node* node : block->nodes()) {
      // remapping type for module instance
      if (node->kind() == prim::CallMethod) {
        Value* instance = node->inputs()[0];
        auto path = getModuleAccessPath(instance, self);
        auto child = findChildModule(source, path);
        auto qconfig = module_qconfig_map.at(child._ivalue());
        instance->setType(type_remap_fn(instance->type(), qconfig));
      }
      // We don't remap output and the remapping of module type
      // will be done in CallMethod, we don't support type remapping
      // for modules returned from methods or functions
      for (Block* sub_block : node->blocks()) {
        remapTypes(
            sub_block, self, source, target, module_qconfig_map, type_remap_fn);
      }
      for (Symbol name : node->attributeNames()) {
        if (node->kindOf(name) == AttributeKind::g) {
          remapTypes(
              node->g(name).get(),
              source,
              target,
              module_qconfig_map,
              type_remap_fn);
        } else if (node->kindOf(name) == AttributeKind::gs) {
          for (const auto& g : node->gs(name)) {
            remapTypes(
                g.get(), source, target, module_qconfig_map, type_remap_fn);
          }
        }
      }
    }
  }

  void remapTypes(
      Graph* graph,
      const script::Module& source,
      script::Module& target,
      const ModuleQConfigMap& module_qconfig_map,
      const std::function<TypePtr(TypePtr, c10::optional<QConfig>)>&
          type_remap_fn) {
    remapTypes(
        graph->block(),
        graph->inputs()[0],
        source,
        target,
        module_qconfig_map,
        type_remap_fn);
  }

  void clone_method(
      const script::Module& source,
      script::Module& target,
      const Function& method,
      const ModuleQConfigMap& module_qconfig_map,
      const std::unordered_map<TypePtr, QConfigTypePtrMap>& type_remap) {
    auto type_remap_fn = [&](TypePtr type_ptr,
                             const c10::optional<QConfig>& qconfig) {
      if (type_remap.find(type_ptr) != type_remap.end()) {
        const auto& qconfig_map = type_remap.at(type_ptr);
        if (qconfig_map.find(qconfig) != qconfig_map.end()) {
          return qconfig_map.at(qconfig);
        }
      }
      return type_ptr;
    };
    auto graph = method.graph()->copy();
    remapTypes(graph.get(), source, target, module_qconfig_map, type_remap_fn);
    // remap self
    graph->inputs()[0]->setType(target.type());
    const auto this_method_name =
        c10::QualifiedName(*target.type()->name(), method.name());
    auto copied = target._ivalue()->compilation_unit()->create_function(
        this_method_name, graph);
    target.type()->addMethod(copied);
    // we'll use default schema for cloned method
  }
};

class InsertObserversHelper {
 public:
  explicit InsertObserversHelper(const ModuleQConfigMap& map)
      : module_qconfig_map_(map) {}

  void preprocess(
    script::Module& module,
    const std::string& method_name);

  /**
   * Recursively insert observers for the method, also we'll process
   * the nodes in the graph in the order of execution of these nodes
   * since we need the context information to decide whether we want to
   * observe/quantize a value a not, we don't want to observe a value multiple
   * times.
   *
   * arguemnt: is_entry_point means whether the current method is the forward
   * method of the top level module.
   *
   *Since we want to insert observers in the call site instead of in the called
   * graph, we'll postpone inserting observer to caller as much as possible, if
   * we know the current method is the outer most method, then
   * we will insert all observers in the graph instead of postpone this to the
   * parent, note that this assumes we don't have recurisve method
   * calls
   *
   * returns a tuple of vectors of observer modules for input and output, these
   * are used for inserting observers for the input/output values
   * since we need to insert these values at call site.
   * And a vector of indexes of outputs that indicates whether the output value
   * is already observed or not, this is used for propagating the observed
   * property of a value through CallMethods, because we should skip inserting
   * observers for ops that don't require observation
   */
  std::tuple<OptionalModuleVector, OptionalModuleVector, std::vector<size_t>>
  insertObservers(script::Module& module,
                  const std::string& method_name,
                  bool is_entry_point = false,
                  std::unordered_set<Value*> graph_observed_values = std::unordered_set<Value*>());

  std::tuple<OptionalModuleVector, OptionalModuleVector, std::vector<size_t>> insertObserversFor(
      Block* block,
      script::Module& module,
      std::unordered_set<Value*> block_observed_values,
      bool is_entry_point = false);

 private:

void insertObserversFor(
      Block* subblock,
      Node* n,
      script::Module& module,
      /* caller data */
      const std::unordered_set<Value*>& block_inputs_outputs,
      std::unordered_map<Value*, script::Module>& values_to_observe,
      std::unordered_set<Value*>& block_observed_values,
      at::ArrayRef<Value*> subblock_inputs,
      /* subblock data */
      std::unordered_set<Value*> subblock_observed_values);

  ModuleMethodVector getInvokedMethods(
      script::Module& module,
      const std::string& method_name);

  bool valueNeedsToBeQuantized(Value* v);

  // Fill the map between the caller input/output to input/output
  // of called graph, this is used to navigate through the graph
  // to find the observer for a given value
  void fillBoundaryValueMap(
      script::Module& module, const std::string& method_name);

  // Fill the map from value to the corresponding observer module
  // this map is used in insertObservers to actually insert
  // observers to the module
  void fillValueObserverMap(script::Module& module, const std::string& method_name);


  // Clone observer module and add it to the original module,
  // and insert a call to observer forward function
  void insertObserverFor(
      Value* v,
      script::Module& module,
      const script::Module& observer_module,
      NameModuleVector& observer_name_and_modules);

  c10::optional<script::Module> getObserverFor(Value* v);

  void propagateObservedProperty(Value* output, std::unordered_set<Value*>& block_observed_values);

  void skipValuesInPattern(
      Graph& graph,
      const PatternInfo& pattern);

  void addIntermediateValuesToSkipObserver(
      const script::Module& module,
      const std::string& method_name);

  // Fill the map from values to the list of values that can pass the observed
  // property to it
  void fillPassThroughValueMap(const std::shared_ptr<Graph>& graph);

  const ModuleQConfigMap& module_qconfig_map_;
  // Values we want to skip observing, used to skip values in
  // the middle of the ops that are supposed to be fused, e.g.
  // the output value of conv in the conv - relu pattern
  std::unordered_set<Value*> values_to_skip_;
  std::unordered_set<Graph*> visited_graph_of_observer_map_;
  std::unordered_map<Value*, script::Module> observer_for_value_;
  std::unordered_map<Value*, Value*> caller_to_callee_;
  // Map from values from callsite into the values in the CallMethod graph
  std::unordered_map<Value*, std::unordered_set<Value*>> boundary_value_map_;
  std::unordered_set<Value*> observed_values_;
  // This is used for the observed values to pass through the ops like flatten,
  // so that output value of platten do not need to be observed
  // key of the map is the value from caller graph, and the value of the map
  // is the list of values in the callee graph (the graph
  // corresponding to the called method),
  // the reason it is a vector is that a value in the caller graph
  // can both correspond to the output of one callee graph and input of another
  // callee graph.
  std::unordered_map<Value*, std::vector<Value*>> pass_through_value_map_;
  // Unique id generator for observer module, used for generating
  // unique observer names when we insert observer module, we
  // record the current unique id used to avoid incrementing from 0
  // every time to find a unique id.
  int uid_ = 0;
  // Set of observer forward call nodes
  std::unordered_set<Node*> observer_nodes_;
  // Map from block to a vector of observer name and observer modules we
  // want to add to the module instance that has the block
  std::unordered_map<Block*, NameModuleVector> block_observer_map_;

  // These are the IR patterns we match to skip inserting observers.
  // They are compiled once on construction and used repeatedly within
  // the pass.
  const PatternInfo conv_functional_relu = PatternInfo::parse_from_str(R"(
graph(%self, %input, %inplace):
    %relu = prim::Constant[name="relu"]()
    %first_module = match::module[name="Conv2d"](%self)
    %first_output = prim::CallMethod[name="forward"](%first_module, %input)
    %second_output = prim::CallFunction(%relu, %first_output, %inplace)
    return (%second_output) )");
  const PatternInfo conv_relu = PatternInfo::parse_from_str(R"(
graph(%self, %input):
    %first_module = match::module[name="Conv2d"](%self)
    %first_output = prim::CallMethod[name="forward"](%first_module, %input)
    %second_module = match::module[name="ReLU"](%self)
    %second_output = prim::CallMethod[name="forward"](%second_module, %first_output)
    return (%second_output) )");
  const PatternInfo matmul_add = PatternInfo::parse_from_str(R"(
graph(%input, %weight, %bias, %4):
     %weight_t = aten::t(%weight)
     %first_output = aten::matmul(%input, %weight_t)
     %second_output = aten::add_(%first_output, %bias, %4)
     return (%second_output) )");
  const PatternInfo add_module_relu = PatternInfo::parse_from_str(R"(
graph(%self, %a, %b):
     %one = prim::Constant[value=1]()
     %first_output = aten::add_(%a, %b, %one)
     %second_module = match::module[name="ReLU"](%self)
     %second_output = prim::CallMethod[name="forward"](%second_module, %first_output)
     return (%second_output) )");

  const PatternInfo add_functional_relu = PatternInfo::parse_from_str(R"(
graph(%self, %a, %b, %inplace):
     %one = prim::Constant[value=1]()
     %first_output = aten::add_(%a, %b, %one)
     %relu = prim::Constant[name="relu"]()
     %second_output = prim::CallFunction(%relu, %first_output, %inplace)
     return (%second_output) )");


  const std::vector<std::reference_wrapper<const PatternInfo>> skip_patterns = {
    conv_functional_relu,
    conv_relu,
    matmul_add,
    add_module_relu,
    add_functional_relu,
  };
};

// Check if `use` is an aten function of name `func_name` and if value
// `v` is the nth argument of the function
bool isAtenFuncNthArg(
    Value* v,
    Node* use,
    const std::string& func_name,
    int n) {
  return use->kind() == Symbol::aten(func_name) && v == use->inputs().at(n);
}

// Check if `use` is a CallFunction of name `func_name` and if value
// `v` is the nth argument of the function
bool isCallFunctionNthArg(
    Value* v,
    Node* use,
    const std::string& func_name,
    int n) {
  return use->kind() == prim::CallFunction &&
      getFuncName(use->inputs()[0]) == func_name && v == use->inputs().at(n);
}

struct FuncArg {
  std::string func_name;
  int arg_index;
};
using AtenFuncArgs = std::vector<FuncArg>;
using CallFuncArgs = std::vector<FuncArg>;

// Check any use of `v` matches the aten function call
// or CallFunction patterns
bool matchArgPattern(
    Value* v,
    const AtenFuncArgs& aten_func_args,
    const CallFuncArgs& call_func_args) {
  for (const Use& u : v->uses()) {
    for (const auto& func_arg : aten_func_args) {
      if (isAtenFuncNthArg(v, u.user, func_arg.func_name, func_arg.arg_index)) {
        return true;
      }
    }

    for (const auto& func_arg : call_func_args) {
      if (isCallFunctionNthArg(
              v, u.user, func_arg.func_name, func_arg.arg_index)) {
        return true;
      }
    }
  }
  return false;
}

bool isBiasOfConvOrLinear(Value* v) {
  bool result = matchArgPattern(
      v,
      AtenFuncArgs({{"conv2d", 2}, {"linear", 2}}),
      CallFuncArgs({{"linear", 3}}));
  if (result) {
    TORCH_CHECK(
        v->uses().size() == 1,
        "Graph mode quantization only supports conv/linear bias being used by"
        " one node.");
  }
  return result;
}

bool isWeightOfConvOrLinear(Value* v) {
  bool result = matchArgPattern(
      v,
      AtenFuncArgs({{"conv2d", 1}, {"linear", 1}}),
      CallFuncArgs({{"linear", 2}}));
  if (result) {
    TORCH_CHECK(
        v->uses().size() == 1,
        "Graph mode quantization only supports conv/linear weight being used by"
        " one node.");
  }
  return result;
}

script::Module getObserverModuleFor(Value* v, const QConfig& qconfig) {
  return
    isWeightOfConvOrLinear(v) ? std::get<1>(qconfig) : std::get<0>(qconfig);
}

void replaceConvolutionWithConv2d(std::shared_ptr<Graph>& graph) {
  std::string convolution = R"(
graph(%a, %w, %b, %stride, %padding, %dilation, %transposed, %output_padding, %groups, %benchmark, %deterministic, %cudnn_enabled):
        %r = aten::_convolution(%a, %w, %b, %stride, %padding, %dilation, %transposed, %output_padding, %groups, %benchmark, %deterministic, %cudnn_enabled)
        return (%r) )";

  std::string conv2d = R"(
graph(%a, %w, %b, %stride, %padding, %dilation, %transposed, %output_padding, %groups, %benchmark, %deterministic, %cudnn_enabled):
        %r = aten::conv2d(%a, %w, %b, %stride, %padding, %dilation, %groups)
        return (%r) )";

  // Filter the unsupported case
  auto filter = [](const Match& match,
                   const std::unordered_map<std::string, Value*>& vmap) {
    const auto& match_vmap = match.values_map;
    auto transposed_value =
        getIValue("transposed", match_vmap, vmap).value().toBool();
    auto benchmark_value =
        getIValue("benchmark", match_vmap, vmap).value().toBool();
    auto deterministic_value =
        getIValue("deterministic", match_vmap, vmap).value().toBool();
    auto cudnn_enabled_value =
        getIValue("cudnn_enabled", match_vmap, vmap).value().toBool();
    auto output_padding_value =
        getIValue("output_padding", match_vmap, vmap).value().toIntList();

    if (!transposed_value && !benchmark_value && !deterministic_value &&
        cudnn_enabled_value && (output_padding_value[0] == 0) &&
        (output_padding_value[1] == 0)) {
      return true;
    }
    return false;
  };

  SubgraphRewriter rewriter;
  rewriter.RegisterRewritePattern(convolution, conv2d);
  rewriter.runOnGraph(graph, filter);
}

ModuleMethodVector InsertObserversHelper::getInvokedMethods(
    script::Module& module,
    const std::string& method_name) {
  ModuleMethodVector invoked_methods;
  script::Method method = module.get_method(method_name);
  auto graph = method.graph();

  std::stack<Block*> blocks_to_visit;
  blocks_to_visit.push(graph->block());
  while (!blocks_to_visit.empty()) {
    Block* b = blocks_to_visit.top();
    blocks_to_visit.pop();
    for (Node* n : b->nodes()) {
      // Skip observer nodes
      if (observer_nodes_.count(n)) {
        continue;
      }
      if (n->kind() == prim::CallMethod) {
        invoked_methods.push_back(std::make_pair(getInvokedModule(module, n, graph->inputs()[0]), n->s(attr::name)));
      }

      for (Block* subblock : n->blocks()) {
        blocks_to_visit.push(subblock);
      }
    }
  }
  return invoked_methods;
}

void InsertObserversHelper::insertObserverFor(
    Value* v,
    script::Module& module,
    const script::Module& observer_module,
    NameModuleVector& observer_name_and_modules) {
  if (observed_values_.count(v)) {
    return;
  }
  script::Module observer = observer_module.clone_instance();
  std::string observer_name = "_observer_" + c10::to_string(uid_++);
  while (module.hasattr(observer_name)) {
    observer_name = "_observer_" + c10::to_string(uid_++);
  }
  module.register_module(observer_name, observer);
  observer_name_and_modules.push_back(std::make_pair(observer_name, observer));

  auto* g = v->owningGraph();
  // Get handle of observer module
  Node* observer_instance =
      g->createGetAttr(g->inputs()[0], observer_name)->insertAfter(v->node());
  observer_instance->output()->setDebugName(observer_name);

  {
    WithInsertPoint guard(observer_instance->next());
    // Match arguments to types of observer's arguments
    script::MatchedSchema forward_matched_schema = script::matchSchema(
        observer.get_method("forward").function().getSchema(),
        v->node()->sourceRange(),
        *g,
        {observer_instance->output(), v},
        {});
    // Insert call to observer's forward
    Node* call = g->insertMethodCall("forward", forward_matched_schema)->node();
    call->output()->copyMetadata(v);

    // Replace v with the output of observer
    v->replaceAllUsesWith(call->output());
    // The above also replaced the input to `call`, so switch it back to
    // the correct value
    call->replaceInput(1, v);
    observer_nodes_.emplace(call);
  }
  observed_values_.insert(v);
}

void InsertObserversHelper::skipValuesInPattern(
    Graph& graph,
    const PatternInfo& pattern) {
  const Graph& pattern_graph = *pattern.pattern_graph;
  const std::unordered_map<std::string, Value*>& vmap = pattern.vmap;

  const auto& matches = findPatternMatches(pattern_graph, graph);
  for (const auto& match : matches) {
    auto output_value = match.values_map.at(vmap.at("first_output"));
    GRAPH_DEBUG("Skipping value in function pattern:",
                output_value->debugName());
    values_to_skip_.insert(output_value);
  }
}

void InsertObserversHelper::addIntermediateValuesToSkipObserver(
    const script::Module& module,
    const std::string& method_name) {
  script::Method method = module.get_method(method_name);
  auto graph = method.graph();

  for (const auto& pattern : skip_patterns) {
    skipValuesInPattern(*graph, pattern);
  }
}

void InsertObserversHelper::fillPassThroughValueMap(const std::shared_ptr<Graph>& graph) {
  std::stack<Block*> blocks_to_visit;
  blocks_to_visit.push(graph->block());
  while (!blocks_to_visit.empty()) {
    Block* b = blocks_to_visit.top();
    blocks_to_visit.pop();
    for (Node* n : b->nodes()) {
      auto input_indexes = getGeneralOpTensorInputIndexes(n);
      for (auto i : input_indexes) {
        for (auto* output : n->outputs()) {
          pass_through_value_map_[output].push_back(n->input(i));
        }
      }
      for (Block* subblock : n->blocks()) {
        blocks_to_visit.push(subblock);
      }
    }
  }
}

void InsertObserversHelper::fillBoundaryValueMap(
    script::Module& module, const std::string& method_name) {
  auto graph = module.get_method(method_name).graph();
  std::stack<Block*> blocks_to_visit;
  blocks_to_visit.push(graph->block());
  auto* self = graph->inputs()[0];
  while (!blocks_to_visit.empty()) {
    Block* b = blocks_to_visit.top();
    blocks_to_visit.pop();
    for (Node* n : b->nodes()) {
      if (n->kind() == prim::CallMethod) {
        auto m = getInvokedModule(module, n, self);
        auto g = m.get_method(n->s(attr::name)).graph();
        // add mapping from callsite value to value in called graph
        for (auto i = 0; i < g->outputs().size(); ++i) {
          auto* return_val = g->outputs()[i];
          boundary_value_map_[n->output(i)].insert(return_val);
        }
        for (auto i = 0; i < g->inputs().size(); ++i) {
          auto* input_val = g->inputs()[i];
          boundary_value_map_[n->input(i)].insert(input_val);
          caller_to_callee_[n->input(i)] = input_val;
        }
      }
      for (Block* subblock : n->blocks()) {
        blocks_to_visit.push(subblock);
      }
    }
  }
}

void InsertObserversHelper::preprocess(
    script::Module& module,
    const std::string& method_name) {
  script::Method method = module.get_method(method_name);
  auto graph = method.graph();
  // TODO: remove constant prop, add separate graph
  // cleanup step before insert observers
  // To cleanup traced graph
  ConstantPooling(graph);
  ConstantPropagation(graph);
  // must do constant propagation first before replacement
  replaceConvolutionWithConv2d(graph);
  // fuse decomposed linear into aten::linear
  FuseLinear(graph);

  addIntermediateValuesToSkipObserver(module, method_name);
  fillValueObserverMap(module, method_name);
  fillBoundaryValueMap(module, method_name);
  fillPassThroughValueMap(graph);

  for (auto& invoked_method : getInvokedMethods(module, method_name)) {
    auto& invoked_module = std::get<0>(invoked_method);
    const auto& invoked_method_name = std::get<1>(invoked_method);
    preprocess(invoked_module, invoked_method_name);
  }
}

bool InsertObserversHelper::valueNeedsToBeQuantized(Value* v) {
  if (!v->type()->isSubtypeOf(TensorType::get()) ||
      isBiasOfConvOrLinear(v)) {
    return false;
  }
  // Check whether producer is quantizable
  if (nodeQuantizable(v->node())) {
    return true;
  }
  // Check whether user is quantizable
  for (const auto& use : v->uses()) {
    if (nodeQuantizable(use.user)) {
      return true;
    }
  }
  return false;
}

void InsertObserversHelper::fillValueObserverMap(
    script::Module& module,
    const std::string& method_name) {
  script::Method method = module.get_method(method_name);
  auto graph = method.graph();

  if (visited_graph_of_observer_map_.count(graph.get())) {
    return;
  }
  visited_graph_of_observer_map_.insert(graph.get());

  std::stack<Block*> blocks_to_visit;
  auto qconfig_opt = module_qconfig_map_.at(module._ivalue());
  if (!qconfig_opt) {
    return;
  }
  auto qconfig = *qconfig_opt;

  for (auto* v : graph->inputs()) {
    if (valueNeedsToBeQuantized(v)) {
      observer_for_value_[v] = getObserverModuleFor(v, qconfig);
    }
  }

  blocks_to_visit.push(graph->block());
  while (!blocks_to_visit.empty()) {
    Block* b = blocks_to_visit.top();
    blocks_to_visit.pop();
    for (Node* n : b->nodes()) {
      for (Value* v : n->outputs()) {
        if (valueNeedsToBeQuantized(v)) {
          observer_for_value_[v] = getObserverModuleFor(v, qconfig);
        }
      }

      for (Block* subblock : n->blocks()) {
        blocks_to_visit.push(subblock);
      }
    }
  }
}

c10::optional<script::Module>
InsertObserversHelper::getObserverFor(Value* v) {
  if (observer_for_value_.count(v)) {
    auto observer = observer_for_value_.at(v);
    return observer;
  }
  c10::optional<script::Module> result;
  if (boundary_value_map_.count(v)) {
    for (Value* next : boundary_value_map_.at(v)) {
      auto observer_opt = getObserverFor(next);
      if (observer_opt) {
        // Need to make sure all values are
        // configured with same observer
        if (result) {
          TORCH_CHECK(
              *observer_opt == *result,
              "Expecting all values in the graph only configured with one observer");
        } else {
          result = observer_opt;
        }
      }
    }
  }
  return result;
}

std::tuple<OptionalModuleVector, OptionalModuleVector, std::vector<size_t>> InsertObserversHelper::insertObservers(
    script::Module& module,
    const std::string& method_name,
    bool is_entry_point,
    std::unordered_set<Value*> graph_observed_values) {
  auto graph = module.get_method(method_name).graph();
  return insertObserversFor(graph->block(), module, graph_observed_values, is_entry_point);
}

std::tuple<OptionalModuleVector, OptionalModuleVector, std::vector<size_t>>
InsertObserversHelper::insertObserversFor(
      Block* block,
      script::Module& module,
      std::unordered_set<Value*> block_observed_values,
      bool is_entry_point) {
  // block input/output values, used to skip inserting observers
  // for input and output of the block, we have to insert the observers
  // at call site because the block itself can be shared
  std::unordered_set<Value*> block_inputs_outputs;
  // list of observer modules for input values
  std::vector<c10::optional<script::Module>> block_input_observers;
  // list of observer modules for output values
  std::vector<c10::optional<script::Module>> block_output_observers;

  // if the current block is the block for entry point graph(the forward graph
  // of the top level module), we can insert observers in the block directly
  if (!is_entry_point) {
    for (auto* v : block->inputs()) {
      block_inputs_outputs.insert(v);
      block_input_observers.push_back(getObserverFor(v));
    }

    for (auto* v : block->outputs()) {
      block_inputs_outputs.insert(v);
      block_output_observers.push_back(getObserverFor(v));
    }
  }

  // This means the block is been processed before, we just
  // need to attach observer modules and construct the information
  // needed by call site here
  bool visited = block_observer_map_.count(block);
  if (visited) {
    // instance clone of observer module and setAttr
    for (const auto& observer_attrs : block_observer_map_.at(block)) {
      const auto& name = std::get<0>(observer_attrs);
      const auto& observer = std::get<1>(observer_attrs);
      module._ivalue()->setAttr(name, observer.clone_instance()._ivalue());
    }
  }
  // NB: Why do we need to process the graph even if it's visited?
  // Reason is `graph_observed_values` can
  // change depending on where the method is called, and
  // outputs that's been observed(third item of the returned result)
  // can change depending on that, so for each graph we'll need to go through
  // the whole process of inserting observers

  std::stack<Block*> blocks_to_visit;
  blocks_to_visit.push(block);
  auto* self = block->inputs()[0];
  // We first construct a map from value to the module, then
  // insert observers for them later, this is to avoid interference
  // of the inserted observers with the analysis to decide where
  // to insert observers, also we only insert observers for
  // "intermediate values" that is not the input/output of the
  // graph
  std::unordered_map<Value*, script::Module> values_to_observe;

  for (auto* v : block->inputs()) {
    if (!block_inputs_outputs.count(v) && !values_to_observe.count(v)) {
      if (auto observer_opt = getObserverFor(v)) {
        values_to_observe[v] = *observer_opt;
      }
    }
  }
  while (!blocks_to_visit.empty()) {
    Block* b = blocks_to_visit.top();
    blocks_to_visit.pop();
    for (Node* n : b->nodes()) {
      if (observer_nodes_.count(n)) {
        continue;
      }
      if (n->kind() == prim::CallMethod) {
        auto m = getInvokedModule(module, n, self);
        std::unordered_set<Value*> callee_observed_inputs;
        for (auto i = 0; i < n->inputs().size(); ++i) {
<<<<<<< HEAD
          if (block_observed_values.count(n->input(i))) {
            callee_observed_inputs.insert(caller_to_callee_[n->input(i)]);
=======
          if (block_observed_values.count(n->inputs()[i])) {
            callee_observed_inputs.insert(caller_to_callee_[n->inputs()[i]]);
          }
        }
        auto* subblock = m.get_method(n->s(attr::name)).graph()->block();
        auto info_from_callee = insertObserversFor(subblock, m, callee_observed_inputs);
        auto input_observers = std::get<0>(info_from_callee);
        auto output_observers = std::get<1>(info_from_callee);
        auto callee_observed_outputs = std::get<2>(info_from_callee);
        for (auto idx : callee_observed_outputs) {
          block_observed_values.insert(n->outputs()[idx]);
        }
        for (auto i = 0; i < n->inputs().size(); ++i) {
          if (input_observers[i] && !block_inputs_outputs.count(n->inputs()[i])
              && !block_observed_values.count(n->inputs()[i])) {
            values_to_observe[n->inputs()[i]] = *input_observers[i];
            block_observed_values.insert(n->inputs()[i]);
          }
        }
        for (auto i = 0; i < n->outputs().size(); ++i) {
          if (output_observers[i] && !block_inputs_outputs.count(n->outputs()[i])
              && !block_observed_values.count(n->outputs()[i])) {
            values_to_observe[n->outputs()[i]] = *output_observers[i];
            block_observed_values.insert(n->outputs()[i]);
>>>>>>> f88c4e52
          }
        }
        auto* subblock = m.get_method(n->s(attr::name)).graph()->block();
        insertObserversFor(subblock, n, module, block_inputs_outputs, values_to_observe, block_observed_values, n->inputs(), callee_observed_inputs);
      } else {
        for (Value* v : n->outputs()) {
          propagateObservedProperty(v, block_observed_values);
          if (!block_inputs_outputs.count(v) && !block_observed_values.count(v)) {
            if (auto observer_opt = getObserverFor(v)) {
              values_to_observe[v] = *observer_opt;
              block_observed_values.insert(v);
            }
          }
        }
      }
      for (Block* subblock : n->blocks()) {
        blocks_to_visit.push(subblock);
      }
    }
  }
  std::vector<size_t> output_idxs;
  for (auto i = 0; i < block->outputs().size(); ++i) {
    if (block_observed_values.count(block->outputs()[i])) {
      output_idxs.push_back(i);
    }
  }
  if (!visited) {
    NameModuleVector observer_name_and_modules;
    for (const auto& item : values_to_observe) {
      auto* v = item.first;
      auto observer = item.second;
      if (!values_to_skip_.count(v)) {
        insertObserverFor(v, module, observer, observer_name_and_modules);
      }
    }
    block_observer_map_[block] = observer_name_and_modules;
  }
  return std::make_tuple(block_input_observers, block_output_observers, output_idxs);
}

void InsertObserversHelper::insertObserversFor(
      Block* subblock,
      Node* n,
      script::Module& module,
      /* caller data */
      const std::unordered_set<Value*>& block_inputs_outputs,
      std::unordered_map<Value*, script::Module>& values_to_observe,
      std::unordered_set<Value*>& block_observed_values,
      at::ArrayRef<Value*> subblock_inputs,
      /* subblock data */
      std::unordered_set<Value*> subblock_observed_values) {
  auto info_from_subblock = insertObserversFor(subblock, module, subblock_observed_values, false);
  auto input_observers = std::get<0>(info_from_subblock);
  auto output_observers = std::get<1>(info_from_subblock);
  auto subblock_observed_outputs = std::get<2>(info_from_subblock);
  for (auto idx : subblock_observed_outputs) {
    block_observed_values.insert(n->output(idx));
  }
  for (auto i = 0; i < subblock_inputs.size(); ++i) {
    if (input_observers[i] && !block_inputs_outputs.count(subblock_inputs[i])
        && !block_observed_values.count(subblock_inputs[i])) {
      values_to_observe[n->input(i)] = *input_observers[i];
      block_observed_values.insert(subblock_inputs[i]);
    }
  }
  for (auto i = 0; i < n->outputs().size(); ++i) {
    if (output_observers[i] && !block_inputs_outputs.count(n->output(i))
        && !block_observed_values.count(n->output(i))) {
      values_to_observe[n->output(i)] = *output_observers[i];
      block_observed_values.insert(n->output(i));
    }
  }
}


void InsertObserversHelper::propagateObservedProperty(
    Value* output, std::unordered_set<Value*>& block_observed_values) {
  if (pass_through_value_map_.count(output)) {
    // since the vector is always non-empty, we will
    // not return the initial value
    bool all_observed = true;
    for (Value* v : pass_through_value_map_.at(output)) {
      all_observed &= observed_values_.count(v) || block_observed_values.count(v);
    }
    if (all_observed) {
      // This is to propagate observed property through
      // all ops that doesn't require observation
      block_observed_values.insert(output);
    }
  }
}

void insertDeQuantCall(Graph* graph,
                       Value* quantized_val,
                       Value* original_val,
                       const std::vector<Use>& uses) {
  for (size_t i = 0; i < uses.size(); ++i) {
    auto* user = uses[i].user;
    // Insert dequantize node right before use node, because
    // we want to make sure use node and dequantize node reside
    // in the same block so that quant fusion can happen
    WithInsertPoint ins(user);
    Node* dequant =
      graph->create(Symbol::aten("dequantize"), {quantized_val});
    dequant->output()->setDebugName(
        original_val->debugName() + ".dequant." + c10::guts::to_string(i))
      ->setType(original_val->type());
    user->replaceInputWith(original_val, dequant->output());
    graph->insertNode(dequant);
  }
}

void insertQuantDeQuantCall(
    Value* self,
    Node* observer,
    bool is_per_channel,
    const std::vector<std::string>& qparam_names) {
  Graph* g = observer->owningGraph();
  // Original value that is observed
  Value* v = observer->input(1);

  // Inserting before insert point
  WithInsertPoint ins(v->node()->next());
  std::vector<Value*> inputs = {v};
  // Insert GetAttr nodes for quantization parameters
  for (const auto& qparam_name : qparam_names) {
    inputs.push_back(g->insertGetAttr(self, qparam_name));
  }
  std::string quantize_func;
  if (is_per_channel) {
    quantize_func = "quantize_per_channel";
  } else {
    quantize_func = "quantize_per_tensor";
  }
  Node* quant = g->create(at::Symbol::aten(quantize_func), inputs);
  quant->output()->setDebugName(v->debugName() + ".quant");
  g->insertNode(quant);

  // two passes to insert the dequant for every usage
  // in first pass, identify all the nodes using "v"
  std::vector<Use> uses;
  for (const auto& use : v->uses()) {
    // Skip quant node and observer node (we need to keep
    // observer nodes around since we need them to
    // find the quantization parameters)
    if (use.user != quant && use.user != observer) {
      uses.push_back(use);
    }
  }

  // in second pass, replace the input "v" with dequant output
  insertDeQuantCall(g, quant->output(), v, uses);
}

// find the observer for Value `v` and return the name of the observer
c10::optional<std::string> findObserverName(Value* v) {
  // Note that here we just check for the name of observer, but the ideally
  // we should be comparing the type of observer, this is a temporary
  // work around until data only clone of module.clone is supported.
  Node* n = v->node();
  if (n->kind() == prim::CallMethod && n->s(attr::name) == "forward") {
    auto module_instance = n->inputs().at(0);
    if (module_instance->node()->kind() == prim::GetAttr &&
        module_instance->node()->s(attr::name).find("_observer_") !=
            std::string::npos) {
      return module_instance->node()->s(attr::name);
    }
  }
  return c10::nullopt;
}

c10::QScheme toAffine(c10::QScheme qscheme) {
  switch (qscheme) {
    case c10::kPerTensorAffine:
    case c10::kPerTensorSymmetric:
      return c10::kPerTensorAffine;
    case c10::kPerChannelAffine:
    case c10::kPerChannelSymmetric:
      return c10::kPerChannelAffine;
    default:
      return qscheme;
  }
}

class InsertQuantDeQuantHelper {
 public:
  InsertQuantDeQuantHelper() {}
  void run(script::Module& module, const std::string& method_name);

  ModuleMethodVector getInvokedMethods(
      script::Module& module,
      const std::string& method_name);

  // Get quantization parameter map of the given Value in Graph
  // by searching for observer module of the value and extract the
  // quantization parameters from the observer module
  std::tuple<c10::QScheme, QParamVector> getQSchemeAndQParamVector(
      script::Module& module,
      Node* n);
  void checkQScheme(Graph* g, c10::QScheme qscheme) {
    if (qscheme_for_graph_.count(g)) {
      TORCH_CHECK(
          qscheme_for_graph_.at(g) == qscheme ||

              "Quantizing same graph with different types of "
              "QSchemes is not supported.\n",
          " Expecting:",
          c10::toString(qscheme_for_graph_.at(g)),
          " Got:",
          c10::toString(qscheme));
    } else {
      qscheme_for_graph_[g] = toAffine(qscheme);
    }
  }

  c10::optional<script::Module> findChildModuleToQuantize(
      script::Module& module,
      Value* child_instance);
  void collectObserverNodesAndValueToQuantize(script::Module& module, Value*);
  // Cleanup observer nodes from graph and observer modules
  // from module object and ClassType
  void cleanup(script::Module& module);
  void cleanup(script::Module& module, Graph* g);
  void quantizeTensors(script::Module& module, Graph* g, Value* self);

 private:
  std::unordered_map<Graph*, std::vector<std::string>>
      observer_modules_to_remove_;
  // We only remove observer module attributes from type in the
  // first encounter of the graph, after that since the attributes
  // is already removed from the ClassType, we'll use the list of slot index to
  // replay this removal
  std::unordered_map<Graph*, std::vector<int>> removed_observer_slots_;
  std::unordered_map<Graph*, std::vector<Node*>> nodes_to_destroy_;
  // Map from Graph to observer node, we can use observer node to
  // get the information of original value that's been observed and
  // the quantization parameters
  std::unordered_map<Graph*, std::vector<Node*>> observer_nodes_for_graph_;
  // A map from qparam name (e.g. _scale) to the attribute name in
  // the module(e.g. weight_scale_0)
  std::unordered_map<Node*, std::unordered_map<std::string, std::string>> qparam_name_map_for_node_;
  // Record qscheme for every graph, this is for checking
  // each graph is only quantized with one type of QScheme
  std::unordered_map<Graph*, c10::QScheme> qscheme_for_graph_;
};

void InsertQuantDeQuantHelper::collectObserverNodesAndValueToQuantize(
    script::Module& module,
    Value* v) {
  auto* g = v->owningGraph();
  auto observer_name = findObserverName(v);
  if (!observer_name) {
    return;
  }
  observer_modules_to_remove_[g].push_back(observer_name.value());

  Node* observer = v->node();
  TORCH_INTERNAL_ASSERT(
      observer->kind() == prim::CallMethod &&
      observer->s(attr::name) == "forward" &&
      observer->inputs()[0]->node()->kind() == prim::GetAttr &&
      observer->inputs()[0]->node()->s(attr::name) == observer_name);

  // Observer forward call node
  nodes_to_destroy_[g].push_back(observer);
  // GetAttr node for observer module
  nodes_to_destroy_[g].push_back(observer->inputs()[0]->node());
  Value* original_value = observer->input(1);
  v->replaceAllUsesWith(original_value);
  observer_nodes_for_graph_[g].push_back(observer);
}

void InsertQuantDeQuantHelper::cleanup(script::Module& module) {
  for (auto& method : module.get_methods()) {
    cleanup(module, method.graph().get());
  }
  for (script::Module m : module.children()) {
    cleanup(m);
  }
}

void InsertQuantDeQuantHelper::cleanup(script::Module& module, Graph* g) {
  GRAPH_DUMP("Before Remove Observers:", g);
  if (nodes_to_destroy_.count(g)) {
    for (auto& n : nodes_to_destroy_.at(g)) {
      n->removeAllInputs();
    }
    for (auto& n : nodes_to_destroy_.at(g)) {
      n->destroy();
    }
    nodes_to_destroy_.at(g).clear();
  }

  // 1. If we have seen this graph before, this means the observer
  // attributes has been removed from the type(see step 2) but the slot
  // index of these attributes are kept in the list, we'll replay the observer
  // slots removal using these slot indexes
  if (removed_observer_slots_.count(g)) {
    for (auto slot : removed_observer_slots_.at(g)) {
      module._ivalue()->unsafeRemoveSlot(slot);
    }
  }

  // 2. Remove observer modules from last one to first one in order to
  // reduce the time complexity, assuming all the observer modules
  // are added after the existing modules, we'll have complexity of
  // O(N) where N is number of observer modules with this optimization
  if (observer_modules_to_remove_.count(g)) {
    auto& observers = observer_modules_to_remove_.at(g);
    for (int64_t i = observers.size() - 1; i >= 0; --i) {
      auto observer_name = observers[i];
      GRAPH_DEBUG("Trying to remove: ", observer_name);
      if (module.type()->hasAttribute(observer_name)) {
        // We record the slot index here in order to replay the
        // slot removal in other objects that's sharing the ClassType
        // since we're going to remove attribute in the ClassType here
        removed_observer_slots_[g].push_back(
            module.type()->getAttributeSlot(observer_name));
        module._ivalue()->unsafeRemoveAttr(observer_name);
        module.type()->unsafeRemoveAttribute(observer_name);
      }
    }
    observers.clear();
  }
  GRAPH_DUMP("After remove observers :", g);
}

void InsertQuantDeQuantHelper::quantizeTensors(
    script::Module& module,
    Graph* g,
    Value* self) {
  if (!observer_nodes_for_graph_.count(g)) {
    return;
  }
  for (auto* n : observer_nodes_for_graph_.at(g)) {
    auto* original_value = n->input(1);
    auto tp = getQSchemeAndQParamVector(module, n);
    auto qscheme = std::get<0>(tp);
    auto qparam_map = std::get<1>(tp);
    checkQScheme(g, qscheme);
    std::vector<std::string> qparam_names;
    for (auto& pr : qparam_map) {
      const auto& name = pr.first;
      const auto& qparam = pr.second;
      size_t uid = 0;
      auto qparam_name = original_value->debugName() + name + "_" + c10::to_string(uid++);
      while (module.hasattr(qparam_name)) {
        qparam_name = original_value->debugName() + name + "_" + c10::to_string(uid++);
      }
      qparam_name_map_for_node_[n][name] = qparam_name;
      module.register_attribute(qparam_name, qparam.type(), qparam);
      qparam_names.push_back(qparam_name);
    }
    insertQuantDeQuantCall(self, n, isPerChannel(qscheme), qparam_names);
  }
}

void checkGetQParamsResult(const IValue& qparams) {
  TORCH_CHECK(
      qparams.isTuple(),
      "`get_qparams` function is expected to return a "
      "Tuple, but got:",
      qparams.tagKind());
  auto tp = qparams.toTuple();
  TORCH_CHECK(
      tp->elements().size() == 2 || tp->elements().size() == 3,
      "`get_qparams` function is expected to return a "
      "Tuple of size 2 or 3, got Tuple of size ",
      tp->elements().size());
  // Expect first two elements of the tuple to be Tensor
  for (size_t i = 0; i < 2; ++i) {
    TORCH_CHECK(
        tp->elements()[i].isTensor(),
        "Element of Tuple is expected to be Tensor, but element ",
        i,
        " has type: ",
        tp->elements()[i].tagKind());
  }
  // Expect the third elements of the tuple to be int
  if (tp->elements().size() == 3) {
    TORCH_CHECK(
        tp->elements()[2].isInt(),
        "Element of Tuple is expected to be int, but element ",
        2,
        " has type: ",
        tp->elements()[2].tagKind());
  }
}

std::tuple<c10::QScheme, QParamVector> InsertQuantDeQuantHelper::
    getQSchemeAndQParamVector(script::Module& module, Node* n) {
  // TODO: refactor findObserverName to take Node* as input
  Value* v = n->output();
  TORCH_INTERNAL_ASSERT(
      v->type()->isSubtypeOf(TensorType::get()),
      "Expected output of observer node to be Tensor");
  auto observer_name = findObserverName(v);
  TORCH_INTERNAL_ASSERT(
      observer_name,
      "getQSchemeAndParamMap expects the corresponding observer for ",
      v->debugName(),
      " exists.");
  auto observer_module = module.attr(observer_name.value()).toModule();
  auto get_qparams = observer_module.get_method("get_qparams");
  IValue result = get_qparams(std::vector<IValue>());
  checkGetQParamsResult(result);
  auto scalar_type = observer_module.attr("dtype");
  TORCH_CHECK(
      scalar_type.toScalarType() != at::ScalarType::Undefined,
      "dtype of observer can't be undefined");
  auto tp = result.toTuple();
  at::Tensor scale = tp->elements()[0].toTensor().to(at::kFloat);
  at::Tensor zero_point = tp->elements()[1].toTensor().to(at::kInt);
  // quantization parameters should appear in the same order as
  // the argument for quantize_per_tensor/quantize_per_channel function
  QParamVector qparams;
  auto qscheme = observer_module.attr("qscheme").toQScheme();
  if (isPerChannel(qscheme)) {
    qparams.push_back(std::make_pair("_scale", scale));
    qparams.push_back(std::make_pair("_zero_point", zero_point));
    qparams.push_back(std::make_pair("_axis", tp->elements()[2].toInt()));
  } else {
    qparams.push_back(std::make_pair("_scale", scale.item<double>()));
    qparams.push_back(std::make_pair("_zero_point", zero_point.item<int64_t>()));
  }
  qparams.push_back(std::make_pair("_scalar_type", scalar_type));
  return std::make_tuple(qscheme, qparams);
}

c10::optional<script::Module> InsertQuantDeQuantHelper::
    findChildModuleToQuantize(script::Module& module, Value* child_instance) {
  TORCH_INTERNAL_ASSERT(
      child_instance->node()->kind() == prim::GetAttr,
      "Child instance should come from GetAttr.");
  auto child_module_name = child_instance->node()->s(attr::name);
  if (child_module_name.find("_observer_") == std::string::npos) {
    return module.attr(child_module_name).toModule();
  }
  return c10::nullopt;
}

ModuleMethodVector InsertQuantDeQuantHelper::getInvokedMethods(
    script::Module& module,
    const std::string& method_name) {
  auto graph = module.get_method(method_name).graph();

  ModuleMethodVector invoked_methods;
  std::stack<Block*> blocks_to_visit;
  blocks_to_visit.push(graph->block());
  while (!blocks_to_visit.empty()) {
    Block* b = blocks_to_visit.top();
    blocks_to_visit.pop();
    for (Node* n : b->nodes()) {
      if (n->kind() == prim::CallMethod) {
        auto module_instance = n->inputs()[0];
        auto module_method_name = n->s(attr::name);
        c10::optional<script::Module> m;
        // calling method on self
        if (module_instance == graph->inputs()[0]) {
          m = module;
        } else {
          m = findChildModuleToQuantize(module, module_instance);
        }
        if (m) {
          invoked_methods.push_back({*m, module_method_name});
        }
      }

      for (Block* subblock : n->blocks()) {
        blocks_to_visit.push(subblock);
      }
    }
  }
  return invoked_methods;
}

void InsertQuantDeQuantHelper::run(
    script::Module& module,
    const std::string& method_name) {
  for (auto& invoked_methods : getInvokedMethods(module, method_name)) {
    auto& invoked_module = std::get<0>(invoked_methods);
    const auto& invoked_method_name = std::get<1>(invoked_methods);
    run(invoked_module, invoked_method_name);
  }

  script::Method method = module.get_method(method_name);
  auto graph = method.graph();

  // We only need to register new parameters if the graph has
  // been quantized before
  // TODO: dedup this part with code in quantizeTensors
  if (observer_nodes_for_graph_.count(graph.get())) {
    for (auto* n : observer_nodes_for_graph_.at(graph.get())) {
      auto tp = getQSchemeAndQParamVector(module, n);
      checkQScheme(graph.get(), std::get<0>(tp));
      auto qparam_map = std::get<1>(tp);
      TORCH_INTERNAL_ASSERT(qparam_name_map_for_node_.count(n),
                            "Expected to have a qparam_name_map for node:",
                           *n);
      auto qparam_name_map = qparam_name_map_for_node_.at(n);
      for (auto& pr : qparam_map) {
        const auto& name = pr.first;
        const auto& qparam = pr.second;
        module._ivalue()->setAttr(qparam_name_map.at(name), qparam);
      }
    }
    return;
  }

  // prim::Param nodes do not belong to the graph. Hence the Insert
  // point is the beginning of graph node. This also safe guards against
  // observing a potentially mutated value due to some in-place operation
  std::vector<Value*> input_values;
  for (size_t idx = 1; idx < method.num_inputs(); ++idx) {
    auto& v = graph->inputs()[idx];
    if (v->type()->isSubtypeOf(TensorType::get())) {
      input_values.push_back(v);
    }
  }

  std::stack<Block*> blocks_to_visit;
  blocks_to_visit.push(graph->block());
  while (!blocks_to_visit.empty()) {
    Block* b = blocks_to_visit.top();
    blocks_to_visit.pop();
    for (auto it = b->nodes().begin(), end = b->nodes().end(); it != end;) {
      Node* n = *it++;
      for (Value* v : n->outputs()) {
        if (!v->type()->isSubtypeOf(TensorType::get())) {
          continue;
        }
        collectObserverNodesAndValueToQuantize(module, v);
      }

      for (Block* subblock : n->blocks()) {
        blocks_to_visit.push(subblock);
      }
    }
  }

  for (Value* v : input_values) {
    collectObserverNodesAndValueToQuantize(module, v);
  }
  GRAPH_DUMP("Before Quantize Tensors:", graph);
  Value* self = graph->inputs()[0];
  quantizeTensors(module, graph.get(), self);
  GRAPH_DUMP("After Quantize Tensors:", graph);
}

void insertPrepackUnpackForLinear(std::shared_ptr<Graph>& graph) {
  std::string linear_with_quant = R"(
graph(%a_dequant, %w_quant, %b):
        %w_dequant = aten::dequantize(%w_quant)
        %r = aten::linear(%a_dequant, %w_dequant, %b)
        return (%r) )";

  std::string linear_with_quant_prepack = R"(
graph(%a_dequant, %w_quant, %b):
        %packed_params = quantized::linear_prepack(%w_quant, %b)
        %w_quant_unpacked : Tensor, %b_unpacked : Tensor? = quantized::linear_unpack(%packed_params)
        %w_dequant = aten::dequantize(%w_quant_unpacked)
        %r = aten::linear(%a_dequant, %w_dequant, %b_unpacked)
        return (%r) )";

  SubgraphRewriter rewriter;
  rewriter.RegisterRewritePattern(linear_with_quant, linear_with_quant_prepack);
  rewriter.runOnGraph(graph);
}

void insertPrepackUnpackForConv2d(std::shared_ptr<Graph>& graph) {
  std::string conv_with_quant = R"(
graph(%a_dequant, %w_quant, %b, %stride, %padding, %dilation, %groups):
        %w_dequant = aten::dequantize(%w_quant)
        %r = aten::conv2d(%a_dequant, %w_dequant, %b, %stride, %padding, %dilation, %groups)
        return (%r) )";

  std::string conv_with_quant_prepack = R"(
graph(%a_dequant, %w_quant, %b, %stride, %padding, %dilation, %groups):
        %packed_params = quantized::conv2d_prepack(%w_quant, %b, %stride, %padding, %dilation, %groups)
        %w_quant_unpacked : Tensor, %b_unpacked : Tensor? = quantized::conv2d_unpack(%packed_params)
        %w_dequant = aten::dequantize(%w_quant_unpacked)
        %r = aten::conv2d(%a_dequant, %w_dequant, %b_unpacked, %stride, %padding, %dilation, %groups)
        return (%r) )";

  SubgraphRewriter rewriter;
  rewriter.RegisterRewritePattern(conv_with_quant, conv_with_quant_prepack);
  rewriter.runOnGraph(graph);
}

c10::optional<IValue> toTwoElementIntList(Value* v) {
  auto* n = v->node();
  if (n->kind() == prim::Constant) {
    auto iv = toIValue(v);
    if (iv && iv.value().isIntList() && iv.value().toIntList().size() == 2) {
      return iv;
    }
  }

  if (n->kind() == prim::ListConstruct && n->inputs().size() == 2) {
    auto e0 = toIValue(n->inputs()[0]);
    auto e1 = toIValue(n->inputs()[1]);
    if (!e0 || !e1 || !e0.value().isInt() || !e1.value().isInt()) {
      return c10::nullopt;
    }
    return IValue(c10::List<int64_t>({e0.value().toInt(), e1.value().toInt()}));
  }
  return c10::nullopt;
}

// A helper class to make uses of module unique
class ModuleUseDeduper {
 public:
  ModuleUseDeduper(script::Module& module) : module_(module) {}
  void dedup() {
    for (auto& method : module_.get_methods()) {
      const auto& graph = method.graph();
      findModuleUses(graph.get());
    }
    dedupModuleUses();
  }

 private:
  // Analyze the code to record information represents
  // uses of the module, which we'll use later to actually perform the dedup
  // operation Please see the comments of member variables of the class for more
  // information
  void findModuleUses(Graph* graph) {
    GRAPH_DUMP("Finding module uses for ", graph);

    std::stack<Block*> blocks_to_visit;
    blocks_to_visit.push(graph->block());
    Value* self = graph->inputs()[0];
    while (!blocks_to_visit.empty()) {
      Block* b = blocks_to_visit.top();
      blocks_to_visit.pop();
      for (Node* n : b->nodes()) {
        for (Block* subblock : n->blocks()) {
          blocks_to_visit.push(subblock);
        }
        if (n->kind() != prim::CallMethod) {
          continue;
        }
        Value* instance = n->inputs()[0];
        // boundary_val is the value we get when we trace back
        // the GetAttr access chain until we hit the input of graph
        // or a node that is not prim::GetAttr
        auto path = getModuleAccessPath(instance, self);

        // path.size() == 0 means we're calling a method
        // on self, we don't need to dedup uses of self
        if (path.size() == 0) {
          continue;
        }
        value_to_path_map_[instance] = path;
        auto m = findChildModule(module_, path);
        // If we fail to insert the module to the unique_modules_ set,
        // which means there are uses of this module before this point,
        // we'll have to rewrite the use
        if (!unique_modules_.insert(m._ivalue()).second) {
          uses_to_rewrite_.push_back(instance);
          GRAPH_DEBUG("Found use to rewrite: ", instance->debugName());
        }
      }
    }
  }

  // Deduplicate module uses given the information we recorded before
  void dedupModuleUses() {
    for (Value* v : uses_to_rewrite_) {
      const auto& path = value_to_path_map_.at(v);
      const auto& m = findChildModule(module_, path);
      // add a clone of the child module to the parent of the duplicated module
      const auto& child_name = addChildModule(module_, m, path);
      TORCH_INTERNAL_ASSERT(v->node()->kind() == prim::GetAttr);
      // change the name in GetAttr call
      auto original_name = v->node()->s(attr::name);
      v->node()->s_(attr::name, child_name);
      GRAPH_UPDATE(
          "Module use dedup: changing use of original module ",
          original_name,
          " to ",
          child_name);
    }
  }

  std::string addChildModule(
      script::Module& module,
      const script::Module& child_module,
      const std::vector<std::string>& path) {
    TORCH_INTERNAL_ASSERT(
        path.size() > 0, "path must have at least one element.");
    // Parent module of the leaf child module corresponding to
    // the path
    auto parent_of_leaf = findChildModule(
        module, std::vector<std::string>(path.begin(), path.end() - 1));

    // Original name of the child module
    std::string original_name = path[path.size() - 1];
    int uid = 0;
    std::string child_name = original_name + "_" + c10::to_string(uid++);
    while (parent_of_leaf.hasattr(child_name)) {
      child_name = original_name + "_" + c10::to_string(uid++);
    }
    parent_of_leaf.register_module(child_name, child_module.clone_instance());
    return child_name;
  }

  script::Module module_;
  // Map from value of module instance to the list of names of submodules
  // starting from the top level module, e.g. ["sub1", "sub2", "relu"]
  // Also this is a cache of calling `getModuleAccessPath` of the value
  std::unordered_map<Value*, std::vector<std::string>> value_to_path_map_;
  // Set of unique modules that are used in the graphs
  std::unordered_set<script::ModulePtr> unique_modules_;
  // Values that represent the module instance(the use of the module)
  // that we'll need to rewrite as a use of a cloned module
  // instance
  std::vector<Value*> uses_to_rewrite_;
};

struct ConvBNParameters {
  at::Tensor conv_w;
  at::Tensor conv_b;
  at::Tensor bn_rm;
  at::Tensor bn_rv;
  double bn_eps = 0.0;
  at::Tensor bn_w;
  at::Tensor bn_b;
};

static bool hastensor(script::Module& m, const char* name) {
  return m.hasattr(name) && m.attr(name).isTensor();
}

class FoldConvBatchNorm2dHelper {
 public:
  /**
   * In this step we find all Conv2d - BatchNorm2d patterns in the graph
   * and extract the corresponding parameters for these two modules,
   * and record informations for the modifications of the graph without
   * actually performing these modifications.
   */
  void analyze(script::Module& module);
  /**
   * In this step we perform all the modifications including
   * setting the attributes for conv module, rewriting values
   * and deleting nodes in the graph
   */
  void transform();

 private:
  bool tryExtractingConvBNParameters(
      script::Module& conv,
      script::Module& bn,
      ConvBNParameters& r);

  /**
   * Given the current weight and bias tensors of a Conv2d module and parameters
   * of the BatchNorm2d module we're folding with, compute the updated values
   * for the weight and bias.
   *
   * The function is basically copied from torch/nn/utils/fusion.py
   */
  std::tuple<at::Tensor, at::Tensor> computeUpdatedConvWeightAndBias(
      const ConvBNParameters& p);

  std::unordered_map<script::ModulePtr,
                     std::tuple<at::Tensor, at::Tensor>> conv_module_and_params_;
  std::unordered_map<Graph*, std::vector<std::tuple<std::string, std::string>>> conv_bn_names_;
  std::unordered_map<Value*, Value*> rewrite_map_;
  std::vector<Value*> values_to_rewrite_;
  std::unordered_set<Node*> nodes_to_delete_;
};

std::tuple<at::Tensor, at::Tensor> FoldConvBatchNorm2dHelper::
    computeUpdatedConvWeightAndBias(const ConvBNParameters& p) {
  at::Tensor bn_var_rsqrt = at::rsqrt(p.bn_rv + p.bn_eps);
  at::Tensor new_w = p.conv_w * (p.bn_w * bn_var_rsqrt).reshape({-1, 1, 1, 1});
  at::Tensor new_b = (p.conv_b - p.bn_rm) * bn_var_rsqrt * p.bn_w + p.bn_b;
  return std::make_tuple(new_w, new_b);
}

bool FoldConvBatchNorm2dHelper::tryExtractingConvBNParameters(
    script::Module& conv,
    script::Module& bn,
    ConvBNParameters& r) {
  if (!hastensor(conv, "weight") || !conv.hasattr("bias") ||
      !hastensor(bn, "weight") || !hastensor(bn, "bias") ||
      !hastensor(bn, "running_mean") || !hastensor(bn, "running_var") ||
      !bn.hasattr("eps")) {
    return false;
  }

  r.bn_rm = bn.attr("running_mean").toTensor();
  r.bn_rv = bn.attr("running_var").toTensor();
  r.bn_eps = bn.attr("eps").toDouble();
  r.bn_w = bn.attr("weight").toTensor();
  r.bn_b = bn.attr("bias").toTensor();

  r.conv_w = conv.attr("weight").toTensor();
  r.conv_b = at::zeros_like(r.bn_rm);
  auto bias_opt = conv.attr("bias").toOptional<at::Tensor>();
  if (bias_opt) {
    r.conv_b = *bias_opt;
  }

  return true;
}

void FoldConvBatchNorm2dHelper::analyze(script::Module& module) {
  const PatternInfo pattern = PatternInfo::parse_from_str(R"IR(
graph(%self, %x):
    %conv_submodule = match::module[name="Conv2d"](%self)
    %conv_out = prim::CallMethod[name="forward"](%conv_submodule, %x)
    %bn_submodule = match::module[name="BatchNorm2d"](%self)
    %bn_out = prim::CallMethod[name="forward"](%bn_submodule, %conv_out)
    return (%bn_out))IR");

  const Graph& pattern_graph = *pattern.pattern_graph;
  const auto& vmap = pattern.vmap;
  Value* pattern_conv_out = vmap.at("conv_out");
  Value* pattern_bn_out = vmap.at("bn_out");
  Value* pattern_conv_submodule = vmap.at("conv_submodule");
  Value* pattern_bn_submodule = vmap.at("bn_submodule");
  Node* pattern_conv = pattern_conv_out->node();
  Node* pattern_bn = pattern_bn_out->node();

  // We will put submodules into this worklist and keep processing items from it
  // one by one. We start by just putting the top module there.
  std::stack<script::Module> worklist({module});
  while (!worklist.empty()) {
    script::Module current = worklist.top();
    worklist.pop();

    // Queue submodules for processing
    for (const script::Module& submodule : current.children()) {
      worklist.push(submodule);
    }

    // Process all method of the current module
    for (auto& method : current.get_methods()) {
      GRAPH_DUMP(
          current.type()->name()->name() + "::" + method.name() +
          "() before Conv2d-BatchNorm2d folding",
          method.graph());
      const auto& matches = findPatternMatches(pattern_graph, *method.graph());

      GRAPH_DEBUG("number of Conv2d-BatchNorm2d matches: ", matches.size());
      Graph* g = method.graph().get();
      if (!conv_bn_names_.count(g)) {
        // This is to make sure we don't visit one graph multiple times
        conv_bn_names_[g] = {};
        for (const Match& match : matches) {
          GRAPH_DEBUG("Checking next match...");
          Node* matched_conv = match.nodes_map.at(pattern_conv);
          Node* matched_bn = match.nodes_map.at(pattern_bn);
          Node* matched_conv_submodule =
            match.values_map.at(pattern_conv_submodule)->node();
          Node* matched_bn_submodule =
            match.values_map.at(pattern_bn_submodule)->node();

          TORCH_INTERNAL_ASSERT(matched_conv_submodule->kind() == prim::GetAttr);
          TORCH_INTERNAL_ASSERT(matched_bn_submodule->kind() == prim::GetAttr);

          const auto& conv_module_name = matched_conv_submodule->s(Symbol::attr("name"));
          const auto& bn_module_name = matched_bn_submodule->s(Symbol::attr("name"));

          script::Module conv_submodule =
            current.attr(conv_module_name).toModule();
          script::Module bn_submodule =
            current.attr(bn_module_name).toModule();

          ConvBNParameters params;
          if (!tryExtractingConvBNParameters(
                  conv_submodule, bn_submodule, params)) {
            GRAPH_DEBUG(
                "Conv and BN modules didn't have all required parameters or attributes...");
            continue;
          }
          conv_bn_names_[g].push_back(
              std::make_tuple(conv_module_name, bn_module_name));
          // We are using a separate vector for saving Values we want to rewrite to
          // make sure that the order in which we perform these transformations is
          // deterministic. Iterating through keys of rewrite_map would result in
          // non-determinism that might not manifest as a bug now, but can bite us
          // later.
          values_to_rewrite_.push_back(matched_bn->output());
          rewrite_map_[matched_bn->output()] = matched_conv->output();
          GRAPH_UPDATE(
              "Rewriting %",
              matched_bn->output()->debugName(),
              " with %",
              matched_conv->output()->debugName());

          nodes_to_delete_.insert(matched_bn);
          nodes_to_delete_.insert(matched_bn_submodule);
          GRAPH_UPDATE("Deleting ", *matched_bn);
          GRAPH_UPDATE("Deleting ", *matched_bn_submodule);

          auto slot = conv_submodule.type()->getAttributeSlot("bias");
          TORCH_CHECK(conv_submodule.type()->is_parameter(slot),
                      "Expected conv module to have a bias parameter");
        } // matches
      }

      for (const auto& conv_bn : conv_bn_names_.at(g)) {
        script::Module conv_submodule =
          current.attr(std::get<0>(conv_bn))
          .toModule();
        script::Module bn_submodule =
          current.attr(std::get<1>(conv_bn))
          .toModule();

        ConvBNParameters params;
        TORCH_INTERNAL_ASSERT(tryExtractingConvBNParameters(
                                  conv_submodule, bn_submodule, params));
        auto new_w_b = computeUpdatedConvWeightAndBias(params);
        conv_module_and_params_[conv_submodule._ivalue()] = new_w_b;
      } // conv_bn module
    } // methods
  } // while
}

void FoldConvBatchNorm2dHelper::transform() {
  for (const auto& item : conv_module_and_params_) {
    script::Module conv(item.first);
    auto w_b = item.second;
    conv.setattr("weight", std::get<0>(w_b));
    conv.setattr("bias", std::get<1>(w_b));
  }

  // Perform planned rewritings
  for (auto v : values_to_rewrite_) {
    v->replaceAllUsesWith(rewrite_map_.at(v));
  }

  // Perform planned deletions
  for (auto n : nodes_to_delete_) {
    n->removeAllInputs();
  }
  for (auto n : nodes_to_delete_) {
    n->destroy();
  }
}

} // namespace

TORCH_API script::Module InsertObservers(
    script::Module& input_module,
    const std::string& method_name,
    const QConfigDict& qconfig_dict,
    bool inplace) {
  ModuleQConfigMap map_before_clone;
  fillQConfigMap(input_module, qconfig_dict, map_before_clone);
  ModuleCloneHelper mh;
  script::Module module =
      inplace ? input_module : mh.clone(input_module, map_before_clone);
  ModuleQConfigMap module_qconfig_map;
  // Since the types are changed after clone, we need to fill
  // the qconfig map again
  fillQConfigMap(module, qconfig_dict, module_qconfig_map);
  InsertObserversHelper helper(module_qconfig_map);
  helper.preprocess(module, method_name);
  helper.insertObservers(module, method_name, true);
  return module;
}

script::Module InsertQuantDeQuant(
    script::Module& input_module,
    const std::string& method_name,
    bool inplace) {
  script::Module module = inplace ? input_module : input_module.clone();
  InsertQuantDeQuantHelper h;
  h.run(module, method_name);
  h.cleanup(module);
  return module;
}

void FoldQuantNodesIntoInputsOutputs(std::shared_ptr<Graph>& graph) {
  throw std::runtime_error("Pass not implemented yet!");
}

void SwapFunctionalLinear(script::Module& module) {
  for (auto& method : module.get_methods()) {
    std::shared_ptr<Graph> g = method.graph();
    SwapFunctionalLinear(g);
  }
  for (script::Module m : module.children()) {
    SwapFunctionalLinear(m);
  }
}

void SwapFunctionalLinear(std::shared_ptr<Graph>& graph) {
  std::string functional_linear = R"(
graph(%linear, %input, %weight, %bias):
  %r = prim::CallFunction(%linear, %input, %weight, %bias)
  return (%r) )";
  std::string aten_linear = R"(
graph(%linear, %input, %weight, %bias):
  %r = aten::linear(%input, %weight, %bias)
  return (%r) )";
  auto filter = [](const Match& match,
                   const std::unordered_map<std::string, Value*>& vmap) {
    const auto& match_vmap = match.values_map;
    auto linear = getValue("linear", match_vmap, vmap);
    auto func_name = getFuncName(linear);
    return func_name == "linear";
  };
  SubgraphRewriter rewriter;
  rewriter.RegisterRewritePattern(functional_linear, aten_linear);
  // TODO: runOnGraph takes const ref?
  rewriter.runOnGraph(graph, filter);
}

void ReplicateDeQuant(std::shared_ptr<Graph>& graph) {
  std::stack<Block*> blocks_to_visit;
  std::vector<Node*> dequant_nodes_to_rewrite;
  blocks_to_visit.push(graph->block());
  while (!blocks_to_visit.empty()) {
    Block* b = blocks_to_visit.top();
    blocks_to_visit.pop();
    for (Node* n : b->nodes()) {
      if (n->kind() == Symbol::aten("dequantize") &&
          n->output()->uses().size() > 1) {
        dequant_nodes_to_rewrite.push_back(n);
      }
      for (Block* subblock : n->blocks()) {
        blocks_to_visit.push(subblock);
      }
    }
  }
  for (Node* n : dequant_nodes_to_rewrite) {
    auto* quantized_val = n->inputs()[0];
    auto* dequantized_val = n->output();
    // copy uses to vector since value->uses() is a reference
    // and changing the graph will also change the uses() list
    std::vector<Use> uses = dequantized_val->uses();
    insertDeQuantCall(graph.get(), quantized_val, dequantized_val, uses);
  }

  for (Node* n : dequant_nodes_to_rewrite) {
    n->removeAllInputs();
  }
  for (Node* n : dequant_nodes_to_rewrite) {
    n->destroy();
  }
}

// This is the pass to handle ops that does not require observation
// for example: flatten, average_pool, upsample
// This is called after inline and before graph execution
void SwapDeQuant(std::shared_ptr<Graph>& graph) {
  std::stack<Block*> blocks_to_visit;
  blocks_to_visit.push(graph->block());
  while (!blocks_to_visit.empty()) {
    Block* b = blocks_to_visit.top();
    blocks_to_visit.pop();
    for (Node* n : b->nodes()) {
      auto input_indexes = getGeneralOpTensorInputIndexes(n);
      if (input_indexes.size() > 0) {
        bool is_dequantized = true;
        for (auto i : input_indexes) {
          is_dequantized &= n->inputs()[i]->node()->kind() == Symbol::aten("dequantize");
        }
        if (!is_dequantized) {
          continue;
        }
        // Delete dequantize node, we have one dequantize
        // for each use of the value
        for (auto i : input_indexes) {
          auto* dequantized_val = n->inputs()[i];
          auto* dequantize_node = dequantized_val->node();
          TORCH_INTERNAL_ASSERT(dequantized_val->uses().size() == 1,
                                "Expect to have one dequantize node for each use");
          // Replace useses of dequantized_val with the input of
          // dequantize node
          dequantized_val->replaceAllUsesWith(dequantize_node->inputs()[0]);
          dequantize_node->removeAllInputs();
          dequantize_node->destroy();
        }
        TORCH_CHECK(n->outputs().size() == 1, "We only support dequantize swapping for ops"
                    " with one output right now");
        auto* output = n->output();
        std::vector<Use> uses = output->uses();
        // Insert new dequantize node for each use of the output
        insertDeQuantCall(graph.get(), output, output, uses);
      }
      for (Block* subblock : n->blocks()) {
        blocks_to_visit.push(subblock);
      }
    }
  }
}

void QuantFusion(std::shared_ptr<Graph>& graph) {
  for (const auto& item : quant_fusion_pattern_and_replacements()) {
    SubgraphRewriter rewriter;
    rewriter.RegisterRewritePattern(item.first, item.second);
    rewriter.runOnGraph(graph);
  }
}

script::Module FoldConvBatchNorm2d(const script::Module& module) {
  FoldConvBatchNorm2dHelper h;
  script::Module m = module.clone();
  h.analyze(m);
  h.transform();
  return m;
}

void FoldQuantizeCallIntoBuffer(
    script::Module& module,
    const std::string& method_name) {
  const PatternInfo& pattern = PatternInfo::parse_from_str(R"(
graph(%self, %scale, %zero_point, %dtype):
   %weight = prim::GetAttr[name="weight"](%self)
   %weight_quant = aten::quantize_per_tensor(%weight, %scale, %zero_point, %dtype)
   return (%weight_quant) )");
  const Graph& pattern_graph = *pattern.pattern_graph;
  const auto& vmap = pattern.vmap;

  auto method = module.get_method(method_name);
  auto graph = method.graph();
  const auto& matches = findPatternMatches(pattern_graph, *graph);
  // Extra filter on scale/zero_point/dtype to make sure they are Constant
  auto filter = [](const Match& match,
                   const std::unordered_map<std::string, Value*>& vmap) {
    const auto& match_vmap = match.values_map;
    auto scale_node = match_vmap.at(vmap.at("scale"))->node();
    auto zero_point_node = match_vmap.at(vmap.at("zero_point"))->node();
    auto dtype_node = match_vmap.at(vmap.at("dtype"))->node();
    return scale_node->kind() == prim::Constant &&
        zero_point_node->kind() == prim::Constant &&
        dtype_node->kind() == prim::Constant;
  };
  std::unordered_set<Node*> nodes_to_delete;
  for (const auto& match : matches) {
    if (!filter(match, vmap)) {
      continue;
    }
    auto match_vmap = match.values_map;
    auto float_weight = module.attr("weight").toTensor().data();
    auto scale = toIValue(match_vmap.at(vmap.at("scale"))).value().toDouble();
    auto zero_point =
        toIValue(match_vmap.at(vmap.at("zero_point"))).value().toInt();
    auto dtype =
        toIValue(match_vmap.at(vmap.at("dtype"))).value().toScalarType();
    module.register_buffer(
        "_quantized_weight",
        at::quantize_per_tensor(float_weight, scale, zero_point, dtype));

    // Replace the GetAttr[weight]->quantize_per_tensor sequence
    // with a simple GetAttr[_quantized_weight] node.
    Value* orig_weight = match_vmap.at(vmap.at("weight"));
    Value* orig_weight_quant = match_vmap.at(vmap.at("weight_quant"));

    orig_weight->node()->s_(attr::name, "_quantized_weight");
    orig_weight_quant->replaceAllUsesWith(orig_weight);
    nodes_to_delete.insert(orig_weight_quant->node());
  }

  for (Node* n : nodes_to_delete) {
    n->destroy();
  }
}

void InsertPrepackUnpack(std::shared_ptr<Graph>& graph) {
  insertPrepackUnpackForLinear(graph);
  insertPrepackUnpackForConv2d(graph);
}

void InsertPrepackUnpack(script::Module& module) {
  for (auto& method : module.get_methods()) {
    auto graph = method.graph();
    InsertPrepackUnpack(graph);
  }
  for (script::Module m : module.children()) {
    InsertPrepackUnpack(m);
  }
}

struct FoldPrepackedWeightIntoModuleHelper {
  void run(
      script::Module& module,
      const std::string& method_name,
      const script::Module& linear_params_module,
      const script::Module& conv_params_module) {
    auto method = module.get_method(method_name);
    auto graph = method.graph();
    GRAPH_DUMP("Before FoldPrepackWeightIntoModule: ", graph);

    // (is_conv, is_per_channel, pattern, packed_params_module)
    std::vector<PatternsAndModules> pattern_and_modules = {
        {false, false, linear_prepack_per_tensor, linear_params_module},
        {false, true, linear_prepack_per_channel, linear_params_module},
        {true, false, conv2d_prepack, conv_params_module},
        {true, true, conv2d_prepack_per_channel, conv_params_module}};
    for (const auto& pm : pattern_and_modules) {
      const Graph& pattern_graph = *pm.pattern.pattern_graph;
      const auto& vmap = pm.pattern.vmap;
      const auto& matches = findPatternMatches(pattern_graph, *graph);
      TORCH_INTERNAL_ASSERT(
          matches.size() <= 1, "We only support at most one match right now");
      for (const auto& match : matches) {
        const auto& match_vmap = match.values_map;
        auto w_dtype_opt = getIValue("w_dtype", match_vmap, vmap);
        auto w_scale_opt = getIValue("w_scale", match_vmap, vmap);
        auto w_zero_point_opt = getIValue("w_zero_point", match_vmap, vmap);
        if (!w_dtype_opt || !w_scale_opt || !w_zero_point_opt) {
          GRAPH_DEBUG(
              "dtype, scale or zero_point for weight(",
              getValue("w_dtype", match_vmap, vmap)->debugName(),
              ", ",
              getValue("w_scale", match_vmap, vmap)->debugName(),
              ", ",
              getValue("w_zero_point", match_vmap, vmap)->debugName(),
              ") is not constant, skipping the match.");
          continue;
        }
        auto w_dtype = w_dtype_opt.value().toScalarType();
        auto w = module.attr("weight").toTensor().data();
        at::Tensor w_quant;
        if (pm.is_per_channel) {
          auto w_axis_opt = getIValue("w_axis", match_vmap, vmap);
          if (!w_axis_opt) {
            GRAPH_DEBUG(
                "axis for weight ",
                getValue("w_axis", match_vmap, vmap)->debugName(),
                " is non-constant, skipping the match");
            continue;
          }
          auto w_scale = w_scale_opt.value().toTensor().to(at::kFloat);
          auto w_zero_point = w_zero_point_opt.value().toTensor().to(at::kInt);
          int w_axis = w_axis_opt.value().toInt();
          TORCH_CHECK(
              w_scale.sizes() == w_zero_point.sizes(),
              "scale and zero_point must have the same size");
          w_quant = at::quantize_per_channel(
              w, w_scale, w_zero_point, w_axis, w_dtype);
        } else {
          auto w_scale = w_scale_opt.value().toDouble();
          auto w_zero_point = w_zero_point_opt.value().toInt();
          w_quant = at::quantize_per_tensor(w, w_scale, w_zero_point, w_dtype);
        }
        c10::optional<at::Tensor> b = c10::nullopt;
        if (hastensor(module, "bias")) {
          b = module.attr("bias").toTensor().data();
        }
        script::Module wrapper_module = pm.packed_params_module.clone();
        auto set_weight_bias = wrapper_module.get_method("set_weight_bias");
        std::string module_name_prefix;
        if (pm.is_conv) {
          module_name_prefix = "_conv_packed_params_module_for_";
          auto stride_opt =
              toTwoElementIntList(getValue("stride", match_vmap, vmap));
          auto padding_opt =
              toTwoElementIntList(getValue("padding", match_vmap, vmap));
          auto dilation_opt =
              toTwoElementIntList(getValue("dilation", match_vmap, vmap));
          auto groups_opt = getIValue("groups", match_vmap, vmap);
          auto set_conv_params = wrapper_module.get_method("set_conv_params");
          if (!stride_opt || !padding_opt || !dilation_opt) {
            GRAPH_DEBUG(
                "Failed to extract two element IntList for stride/padding/dilation, (",
                getValue("stride", match_vmap, vmap)->debugName(),
                ", ",
                getValue("padding", match_vmap, vmap)->debugName(),
                ", ",
                getValue("dilation", match_vmap, vmap)->debugName(),
                ") skipping the match");
            continue;
          }
          set_conv_params(std::vector<IValue>{stride_opt.value(),
                                              padding_opt.value(),
                                              dilation_opt.value(),
                                              groups_opt.value()});
        } else {
          module_name_prefix = "_linear_packed_params_module_for_";
        }
        set_weight_bias(std::vector<IValue>{IValue(w_quant), IValue(b)});
        auto w_quant_val = getValue("w_quant", match_vmap, vmap);
        // unique name for the module based on %w_quant
        int uid = 0;
        auto module_name = module_name_prefix + c10::to_string(uid++);
        while (module.hasattr(module_name)) {
          module_name_prefix + c10::to_string(uid++);
        }
        GRAPH_UPDATE("Adding new module: ", module_name);
        module.register_module(module_name, wrapper_module);

        // Add GetAttr of the packed module
        auto packed_params_val = getValue("packed_params", match_vmap, vmap);
        WithInsertPoint ins(packed_params_val->node());
        // wrapper_module =
        // self.{_conv,_linear}_packed_params_module_for_{unique_id}
        Value* packed_params_module =
            graph->insertGetAttr(graph->inputs()[0], module_name)
                ->setType(wrapper_module.type());
        GRAPH_UPDATE("Adding GetAttr node for the wrapper module");

        // packed_params = wrapper_module._packed_params
        Value* packed_params_from_attr =
            graph->insertGetAttr(packed_params_module, "_packed_params");
        GRAPH_UPDATE(
            "Adding GetAttr node for _packed_params: ",
            packed_params_from_attr->debugName());
        packed_params_val->replaceAllUsesWith(packed_params_from_attr);

        // Delete nodes
        std::vector<Node*> nodes_to_delete = {w_quant_val->node(),
                                              packed_params_val->node()};
        for (auto n : nodes_to_delete) {
          n->removeAllInputs();
        }
        for (auto n : nodes_to_delete) {
          GRAPH_UPDATE("Deleting node: ", n);
          n->destroy();
        }
      }
    }
  }

  void run(
      script::Module& module,
      const script::Module& linear_params_module,
      const script::Module& conv_params_module) {
    for (auto& method : module.get_methods()) {
      run(module, method.name(), linear_params_module, conv_params_module);
    }
    for (script::Module m : module.children()) {
      run(m, linear_params_module, conv_params_module);
    }
  }

  const PatternInfo linear_prepack_per_tensor = PatternInfo::parse_from_str(R"(
graph(%a_dequant, %w, %b, %w_scale, %w_zero_point, %w_dtype):
        %w_quant = aten::quantize_per_tensor(%w, %w_scale, %w_zero_point, %w_dtype)
        %packed_params = quantized::linear_prepack(%w_quant, %b)
        return (%packed_params) )");

  const PatternInfo linear_prepack_per_channel = PatternInfo::parse_from_str(R"(
graph(%a_dequant, %w, %b, %w_scale, %w_zero_point, %w_axis, %w_dtype):
        %w_quant = aten::quantize_per_channel(%w, %w_scale, %w_zero_point, %w_axis, %w_dtype)
        %packed_params = quantized::linear_prepack(%w_quant, %b)
        return (%packed_params) )");

  const PatternInfo conv2d_prepack = PatternInfo::parse_from_str(R"(
graph(%a_dequant, %w, %b, %w_scale, %w_zero_point, %w_dtype, %stride, %padding, %dilation, %groups):
        %w_quant = aten::quantize_per_tensor(%w, %w_scale, %w_zero_point, %w_dtype)
        %packed_params = quantized::conv2d_prepack(%w_quant, %b, %stride, %padding, %dilation, %groups)
        return (%packed_params) )");

  const PatternInfo conv2d_prepack_per_channel = PatternInfo::parse_from_str(R"(
graph(%a_dequant, %w, %b, %w_scale, %w_zero_point, %w_axis, %w_dtype, %stride, %padding, %dilation, %groups):
        %w_quant = aten::quantize_per_channel(%w, %w_scale, %w_zero_point, %w_axis, %w_dtype)
        %packed_params = quantized::conv2d_prepack(%w_quant, %b, %stride, %padding, %dilation, %groups)
        return (%packed_params) )");
};

void FoldPrepackedWeightIntoModule(
    script::Module& module,
    const script::Module& linear_params_module,
    const script::Module& conv_params_module) {
  FoldPrepackedWeightIntoModuleHelper h;
  h.run(module, linear_params_module, conv_params_module);
}

void DedupModuleUses(script::Module& module) {
  ModuleUseDeduper d(module);
  d.dedup();
}

script::Module Finalize(script::Module& module) {
  SwapFunctionalLinear(module);
  auto graph = module.get_method("forward").graph();
  Inline(*graph);
  ReplicateDeQuant(graph);
  SwapDeQuant(graph);
  InsertPrepackUnpack(graph);
  ConstantPropagation(graph);
  QuantFusion(graph);
  return freeze_module(module);
}

} // namespace jit
} // namespace torch<|MERGE_RESOLUTION|>--- conflicted
+++ resolved
@@ -473,19 +473,6 @@
       bool is_entry_point = false);
 
  private:
-
-void insertObserversFor(
-      Block* subblock,
-      Node* n,
-      script::Module& module,
-      /* caller data */
-      const std::unordered_set<Value*>& block_inputs_outputs,
-      std::unordered_map<Value*, script::Module>& values_to_observe,
-      std::unordered_set<Value*>& block_observed_values,
-      at::ArrayRef<Value*> subblock_inputs,
-      /* subblock data */
-      std::unordered_set<Value*> subblock_observed_values);
-
   ModuleMethodVector getInvokedMethods(
       script::Module& module,
       const std::string& method_name);
@@ -1081,10 +1068,6 @@
         auto m = getInvokedModule(module, n, self);
         std::unordered_set<Value*> callee_observed_inputs;
         for (auto i = 0; i < n->inputs().size(); ++i) {
-<<<<<<< HEAD
-          if (block_observed_values.count(n->input(i))) {
-            callee_observed_inputs.insert(caller_to_callee_[n->input(i)]);
-=======
           if (block_observed_values.count(n->inputs()[i])) {
             callee_observed_inputs.insert(caller_to_callee_[n->inputs()[i]]);
           }
@@ -1109,11 +1092,8 @@
               && !block_observed_values.count(n->outputs()[i])) {
             values_to_observe[n->outputs()[i]] = *output_observers[i];
             block_observed_values.insert(n->outputs()[i]);
->>>>>>> f88c4e52
           }
         }
-        auto* subblock = m.get_method(n->s(attr::name)).graph()->block();
-        insertObserversFor(subblock, n, module, block_inputs_outputs, values_to_observe, block_observed_values, n->inputs(), callee_observed_inputs);
       } else {
         for (Value* v : n->outputs()) {
           propagateObservedProperty(v, block_observed_values);
@@ -1149,41 +1129,6 @@
   }
   return std::make_tuple(block_input_observers, block_output_observers, output_idxs);
 }
-
-void InsertObserversHelper::insertObserversFor(
-      Block* subblock,
-      Node* n,
-      script::Module& module,
-      /* caller data */
-      const std::unordered_set<Value*>& block_inputs_outputs,
-      std::unordered_map<Value*, script::Module>& values_to_observe,
-      std::unordered_set<Value*>& block_observed_values,
-      at::ArrayRef<Value*> subblock_inputs,
-      /* subblock data */
-      std::unordered_set<Value*> subblock_observed_values) {
-  auto info_from_subblock = insertObserversFor(subblock, module, subblock_observed_values, false);
-  auto input_observers = std::get<0>(info_from_subblock);
-  auto output_observers = std::get<1>(info_from_subblock);
-  auto subblock_observed_outputs = std::get<2>(info_from_subblock);
-  for (auto idx : subblock_observed_outputs) {
-    block_observed_values.insert(n->output(idx));
-  }
-  for (auto i = 0; i < subblock_inputs.size(); ++i) {
-    if (input_observers[i] && !block_inputs_outputs.count(subblock_inputs[i])
-        && !block_observed_values.count(subblock_inputs[i])) {
-      values_to_observe[n->input(i)] = *input_observers[i];
-      block_observed_values.insert(subblock_inputs[i]);
-    }
-  }
-  for (auto i = 0; i < n->outputs().size(); ++i) {
-    if (output_observers[i] && !block_inputs_outputs.count(n->output(i))
-        && !block_observed_values.count(n->output(i))) {
-      values_to_observe[n->output(i)] = *output_observers[i];
-      block_observed_values.insert(n->output(i));
-    }
-  }
-}
-
 
 void InsertObserversHelper::propagateObservedProperty(
     Value* output, std::unordered_set<Value*>& block_observed_values) {
