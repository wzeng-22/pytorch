--- conflicted
+++ resolved
@@ -1,546 +1,3 @@
-<<<<<<< HEAD
-from typing import Any, Dict, Tuple, List, Callable, Optional, Union
-from collections import defaultdict
-import torch
-from torch.fx import (
-    GraphModule,
-    Proxy,
-    map_arg
-)
-from torch.fx.graph import (
-    Graph,
-    Node,
-)
-from torch.fx.node import Argument
-from .quantization_types import Pattern
-from ..qconfig import QConfigAny
-from .match_utils import (
-    find_matches,
-)
-from .graph_module import (
-    is_observed_module,
-    is_observed_standalone_module,
-    QuantizedGraphModule,
-)
-from .quantization_patterns import (
-    QuantizeHandler,
-)
-from ._equalize import update_obs_for_equalization, convert_eq_obs
-from .utils import (
-    is_get_tensor_info_node,
-    node_return_type_is_int,
-    quantize_node,
-    get_new_attr_name_with_prefix,
-    collect_producer_nodes,
-    graph_module_from_producer_nodes,
-    get_custom_module_class_keys,
-    WEIGHT_INDEX_DICT,
-)
-
-from torch.ao.quantization.quantize import (
-    _remove_qconfig,
-    is_activation_post_process,
-)
-from ..utils import (
-    activation_is_statically_quantized,
-    activation_dtype,
-)
-
-from .lower_to_fbgemm import lower_to_fbgemm
-
-# weight prepacking ops
-WEIGHT_PREPACK_OPS = {
-    torch._ops.ops.quantized.linear_prepack,
-    torch._ops.ops.quantized.linear_prepack_fp16,
-    torch._ops.ops.quantized.conv1d_prepack,
-    torch._ops.ops.quantized.conv2d_prepack,
-    torch._ops.ops.quantized.conv3d_prepack,
-}
-
-def run_weight_observers(observed: GraphModule) -> None:
-    r''' Extract the subgraph that produces the weight for dynamic quant
-    or weight only quant node and run the subgraph to observe the weight.
-    Note that the observers of dynamic quant or weight only quant ops are
-    run during the convert step.
-    '''
-    for node in observed.graph.nodes:
-        if node.op == 'call_function' and node.target in WEIGHT_INDEX_DICT:
-            for i, node_arg in enumerate(node.args):
-                if i in WEIGHT_INDEX_DICT[node.target]:
-                    # node_arg is weight
-                    weight_observer_nodes = collect_producer_nodes(node_arg)
-                    if weight_observer_nodes is not None:
-                        weight_observer_module = \
-                            graph_module_from_producer_nodes(
-                                observed, weight_observer_nodes)
-                        # run the weight observer
-                        weight_observer_module()
-
-def fold_weight(
-        quantized: QuantizedGraphModule,
-        node_name_to_scope: Dict[str, Tuple[str, type]]) -> QuantizedGraphModule:
-    """
-    Trace back from the weight node util we hit getattr, reconstruct the
-    graph module with the traced nodes and run the graph module to pack the
-    weight. then replace the original chain of ops with the packed weight.
-    """
-    packed_weights = dict()
-    # map from folded node name to the prepacked weight name
-    folded_nodes = dict()
-    # get packed weights
-    for node in quantized.graph.nodes:
-        if node.op == 'call_function' and node.target in WEIGHT_PREPACK_OPS:
-            nodes_to_fold = collect_producer_nodes(node)
-            if nodes_to_fold is not None:
-                for node_to_fold in nodes_to_fold:
-                    folded_nodes[node_to_fold.name] = node
-
-                prepacking_module = graph_module_from_producer_nodes(
-                    quantized, nodes_to_fold)
-                packed_weight = prepacking_module()
-                packed_weights[node.name] = packed_weight
-
-    # remove folded nodes and replace the prepacking node with getattr
-    folded_graph = Graph()
-    env: Dict[Any, Any] = {}
-
-    def load_arg(a):
-        return map_arg(a, lambda node: env[node.name])
-    quantized_root = quantized
-    quantized_graph = quantized.graph
-
-    for node in quantized_graph.nodes:
-        prepack_node = folded_nodes.get(node.name, None)
-        if prepack_node is node:
-            packed_weight = packed_weights[node.name]
-            # add a prepacked attribute to root
-            op_node = list(prepack_node.users)[0]
-            module_path, _ = node_name_to_scope[op_node.name]
-            get_new_packed_weight_name = \
-                get_new_attr_name_with_prefix(module_path + '_packed_weight_')
-            packed_weight_name = get_new_packed_weight_name(quantized_root)
-            setattr(quantized_root, packed_weight_name, packed_weight)
-            # replace prepack node with a getattr node
-            env[node.name] = folded_graph.create_node(
-                'get_attr', packed_weight_name, (), {})
-        elif prepack_node is not None:
-            # remove the foled node
-            continue
-        else:
-            # copy other nodes
-            env[node.name] = folded_graph.node_copy(node, load_arg)
-    quantized = QuantizedGraphModule(quantized_root, folded_graph, quantized_root.preserved_attr_names)
-    return quantized
-
-def restore_state(
-        observed: GraphModule
-) -> Tuple[Dict[Pattern, QuantizeHandler], Dict[str, Tuple[str, type]], Dict[str, Any]]:
-    assert is_observed_module(observed), \
-        'incoming model must be produced by prepare_fx'
-    prepare_custom_config_dict: Dict[str, Any] = \
-        observed._prepare_custom_config_dict  # type: ignore[assignment]
-    node_name_to_scope: Dict[str, Tuple[str, type]] = observed._node_name_to_scope  # type: ignore[assignment]
-    patterns: Dict[Pattern, QuantizeHandler] = observed._patterns  # type: ignore[assignment]
-    return patterns, node_name_to_scope, prepare_custom_config_dict
-
-def convert(model: GraphModule, is_reference: bool = False,
-            convert_custom_config_dict: Dict[str, Any] = None,
-            is_standalone_module: bool = False,
-            _remove_qconfig_flag: bool = True) -> QuantizedGraphModule:
-    """ standalone_module means it a submodule that is not inlined in
-    parent module, and will be quantized separately as one unit.
-
-    Returns a quantized standalone module, whether input/output is quantized is
-    specified by prepare_custom_config_dict, with
-    input_quantized_idxs, output_quantized_idxs, please
-    see docs for prepare_fx for details
-    """
-    if convert_custom_config_dict is None:
-        convert_custom_config_dict = {}
-    patterns, node_name_to_scope, prepare_custom_config_dict = restore_state(model)
-    qconfig_map: Dict[str, QConfigAny] = model._qconfig_map  # type: ignore[assignment]
-
-    # TODO this should be removed now that gpu support for quantization is being supported.
-    # however in practice, as of 7/22/2021, certain functions that get called by convert expect
-    # only cpu arguments.
-    # As an example, in TestQuantizeFxModels.test_qat_functional_linear when device='cuda',
-    # fold_weight will call quantized::linear_prepack which doesn't support QuantizedCuda backend.
-    if not is_reference:
-        model.cpu()
-
-    # mapping from fully qualified module name to module instance
-    # for example,
-    # {
-    #   '': Model(...),
-    #   'linear': Linear(...),
-    #   'linear.weight_fake_quant': PerChannelMinMaxObserver(...),
-    # }
-    # We use remove_duplicate=False here because torch.cat uses
-    # the same activation_post_process module instance but different names
-    modules = dict(model.named_modules(remove_duplicate=False))
-
-    custom_module_classes = get_custom_module_class_keys(
-        convert_custom_config_dict,
-        "observed_to_quantized_custom_module_class")
-    matches = find_matches(
-        model.graph, modules, patterns,
-        qconfig_map,
-        custom_module_classes=custom_module_classes)
-
-    if model._equalization_qconfig_map is not None:
-        # If we want to do equalization then do the following:
-        # Calculate the equalization scale, update the observers with the scaled
-        # inputs, and scale the weight
-        weight_eq_obs_dict = update_obs_for_equalization(model, modules)
-        convert_eq_obs(model, modules, weight_eq_obs_dict)
-
-    # always run weight observers in the top level forward method
-    # for dynamic quant ops or weight only quant ops
-    run_weight_observers(model)
-
-    quantized_graph = Graph()
-    env: Dict[str, Dict[Optional[torch.dtype], Node]] = defaultdict(lambda: defaultdict(Node))  # type: ignore[arg-type]
-
-    graph_inputs: List[str] = []
-    for node in model.graph.nodes:
-        if node.op == 'placeholder':
-            graph_inputs.append(node.name)
-
-    def load_non_quantized(n: Node) -> Node:
-        assert n.name in env, \
-            'trying to load float node but did not find ' + \
-            'node:' + n.name + \
-            ' in env: ' + \
-            str(env)
-        dtype_to_node = env[n.name]
-        if torch.float in dtype_to_node:
-            return dtype_to_node[torch.float]
-        elif None in dtype_to_node:
-            return dtype_to_node[None]
-        else:
-            quantized_node = None
-            for dtype in [torch.quint8, torch.qint8, torch.float16]:
-                if dtype in dtype_to_node:
-                    quantized_node = dtype_to_node[dtype]
-                    break
-            assert quantized_node is not None, "Did not find a supported quantized dtype:{}".format(dtype_to_node)
-            env[n.name][torch.float] = Proxy(quantized_node).dequantize().node
-            return env[n.name][torch.float]
-
-    def load_quantized(dtype: torch.dtype):
-        def load_quantized_impl(n: Node):
-            assert n.name in env, \
-                'trying to load quantized node but did not find node:' + \
-                n.name + ' in environment:' + str(env)
-            dtype_to_node = env[n.name]
-            local_dtype : Optional[torch.dtype] = dtype
-            if local_dtype == torch.float and local_dtype not in dtype_to_node:
-                local_dtype = None
-            if local_dtype in [torch.float, None]:
-                return load_non_quantized(n)
-            assert local_dtype in dtype_to_node, f'Expecting {dtype} in {dtype_to_node}'
-            return dtype_to_node[local_dtype]
-
-        return load_quantized_impl
-
-    def load_x(n: Node) -> Node:
-        assert n.name in env, \
-            'node ' + n.name + ' does not exist in environment'
-        dtype_to_node = env[n.name]
-        dtypes = [torch.quint8, torch.qint8, torch.float16, torch.float32, None]
-        for dtype in dtypes:
-            if dtype in dtype_to_node:
-                return dtype_to_node[dtype]
-        raise Exception(f'dtype {dtype} not found in environment: {dtype_to_node} for node {n.name}')
-
-    def load_arg(
-            quantized: Optional[Union[List[int], Dict[int, torch.dtype], torch.dtype, Tuple[int, ...]]]
-    ) -> Callable[[Node], Argument]:
-        """
-        Input: quantized, which can be None, torch.dtype, list or tuple
-          - if quantized is None, then we'll load the node as long as it
-            exists
-          - if quantized is a dtype, then all args will be
-            quantized to the specific dtype
-          - if quantized is an empty list or tuple, then it is the same as load_arg(quantized=torch.float)
-          - if quantized is a list or tuple, then arg should be a list and
-            the args with corresponding indexes will be quantized to torch.quint8
-
-
-        Output: fn which takes arg_or_args, and loads them from the
-            corresponding environment depending on the value of quantized.
-        """
-        assert quantized is None or \
-            isinstance(quantized, (tuple, list, dict, torch.dtype)), type(quantized)
-        if isinstance(quantized, (tuple, list, dict)) and len(quantized) == 0:
-            # empty tuple or list means nothing is quantized
-            quantized = torch.float
-
-        def load_arg_impl(arg_or_args):
-            # we'll update the format of `quantized`
-            # to better match arg_or_args
-            updated_quantized: Optional[Union[List[int], torch.dtype, Dict[int, torch.dtype], Tuple[int, ...]]] = quantized
-
-            if isinstance(quantized, (tuple, list)) and \
-               len(quantized) == 1 and isinstance(arg_or_args, Node):
-                # when argument is one Node instead of tuple, we just need to check
-                # 0 is in the quantized list
-                if 0 in quantized:
-                    updated_quantized = torch.quint8
-
-            if updated_quantized is None:
-                return map_arg(arg_or_args, load_x)
-            if isinstance(updated_quantized, torch.dtype):
-                return map_arg(
-                    arg_or_args,
-                    load_quantized(updated_quantized))
-            elif isinstance(updated_quantized, (tuple, list)):
-                assert isinstance(arg_or_args, (tuple, list)), arg_or_args
-                loaded_args = []
-                # for now, we only support quantizing positional arguments
-                for i, a in enumerate(arg_or_args):
-                    if i in updated_quantized:
-                        # Currently it's hardcoded to torch.quint8, we can extend this
-                        # in the future to support all quantized
-                        # dtypes
-                        loaded_args.append(map_arg(a, load_quantized(torch.quint8)))
-                    else:
-                        loaded_args.append(map_arg(a, load_non_quantized))
-                return type(arg_or_args)(loaded_args)
-            elif isinstance(updated_quantized, dict):
-                loaded_args = []
-                for i, a in enumerate(arg_or_args):
-                    if i in updated_quantized:
-                        loaded_args.append(map_arg(a, load_quantized(updated_quantized[i])))
-                    else:
-                        loaded_args.append(map_arg(a, load_non_quantized))
-                return type(arg_or_args)(loaded_args)
-        return load_arg_impl
-
-    def node_arg_is_quantized(node_arg: Any) -> bool:
-        if isinstance(node_arg, Node):
-            assert node_arg.name in env, \
-                'Expecting node_arg to be in the environment'
-            if node_arg.name in env:
-                dtype_to_node = env[node_arg.name]
-                return any([x in dtype_to_node for x in [torch.quint8, torch.qint8, torch.float16]])
-            else:
-                return False
-        elif isinstance(node_arg, list):
-            quantized = map(node_arg_is_quantized, node_arg)
-            if all(quantized):
-                return True
-            elif not any(quantized):
-                return False
-            else:
-                raise Exception(
-                    "partially quantized inputs in list not handled yet")
-        else:
-            return False
-
-    def is_output_quantized(
-            node: Node, obj: QuantizeHandler, qconfig: QConfigAny,
-            modules: Dict[str, torch.nn.Module], is_reference=False) -> bool:
-        """ Check if output node is quantized or not """
-        assert modules is not None
-        # for some ops the output is quantized only when `is_reference` is True
-        # and when `is_reference` is False, it has limited qconfig
-        # support, for example `add`
-        # ideally this check should not happen here, it should happen either in
-        # prepare or during lowering, we don't need this check
-        # after the default path is changed to produce reference patterns
-        quantized = obj.is_output_quantized(qconfig, is_reference)
-
-        # Need to get correct quantized/non-quantized state forn the output
-        # of FixedQParamsQuantizeHandler
-        # TODO: we may want to try to remove the special case here
-        # as well
-        if obj.should_mark_output_quantized_from_input_quantized_status(qconfig):
-            assert node.op in [
-                'call_module',
-                'call_function',
-                'call_method'], \
-                'FixedQParamsQuantizeHandler of type ' + node.op + ' is not handled'
-            # TODO: need to extend this to consider all relevant args instead of just arg[0]
-            quantized = node_arg_is_quantized(node.args[0])
-
-        # the output is unquantized if the node is not a CopyNode
-        # or the activation is not statically quantized
-        if not activation_is_statically_quantized(qconfig) or \
-           not obj.input_output_observed():
-            quantized = False
-        if node_return_type_is_int(node):
-            quantized = False
-
-        return quantized
-
-    def insert_quantize_node(node: Node, modules: Dict[str, torch.nn.Module]) -> None:
-        """ Given a activation_post_process module call node, insert a
-        quantize node"""
-        assert modules is not None
-        assert isinstance(node.target, str)
-        observer_module = modules[node.target]
-        prev_node = node.args[0]
-        if observer_module.dtype == torch.float32:
-            # copy the observer for fp32 dtype
-            env[node.name][torch.float] = quantized_graph.node_copy(
-                node, load_non_quantized)
-        elif isinstance(prev_node, Node) and prev_node.name in env:
-            # if previous node is already quantized, we'll just remove the
-            # activation_post_process
-            prev_dtype_to_node: Dict[Optional[torch.dtype], Node] = env[prev_node.name]
-            current_dtype: Optional[torch.dtype] = observer_module.dtype  # type: ignore[assignment]
-            if current_dtype in prev_dtype_to_node:
-                env[node.name][current_dtype] = prev_dtype_to_node[current_dtype]
-            else:
-                root_module = modules[""]
-                assert isinstance(prev_node, Node)
-                observer_dtype: torch.dtype = observer_module.dtype  # type: ignore[assignment]
-                env[node.name][observer_dtype] = \
-                    quantize_node(
-                        load_non_quantized(prev_node),
-                        observer_module, node, modules, quantized_graph,
-                        node_name_to_scope, is_input=True)
-        else:
-            # replace activation post process with quantization ops
-            root_module = modules[""]
-            assert isinstance(node.args[0], Node)
-            dtype: torch.dtype = observer_module.dtype  # type: ignore[assignment]
-            env[node.name][dtype] = \
-                quantize_node(
-                    load_non_quantized(node.args[0]),
-                    observer_module, node, modules,
-                    quantized_graph,
-                    node_name_to_scope, is_input=True)
-
-    # additional state to override inputs to be quantized, if specified
-    # by the user
-    placeholder_node_seen_cnt = 0
-    output_node_seen_cnt = 0
-    input_quantized_idxs: List[int] = prepare_custom_config_dict.get(
-        "input_quantized_idxs", [])
-    output_quantized_idxs: List[int] = prepare_custom_config_dict.get(
-        "output_quantized_idxs", [])
-
-    for node in model.graph.nodes:
-        if node.op == "output":
-            cur_output_node_idx = output_node_seen_cnt
-            output_node_seen_cnt += 1
-            if cur_output_node_idx in output_quantized_idxs:
-                # Result are kept quantized if the user specified the
-                # output_quantized_idxs override.
-                graph_output = map_arg(node.args[0], load_x)
-            else:
-                graph_output = map_arg(node.args[0], load_non_quantized)
-            quantized_graph.output(graph_output)
-            continue
-        root_node, matched, matched_pattern, obj, qconfig = \
-            matches.get(node.name, (None, None, None, None, None))
-        if root_node is node:
-            is_observed_standalone_module_node = (
-                node.op == 'call_module' and
-                is_observed_standalone_module(
-                    modules[node.target])
-            )
-            if qconfig is None and not is_observed_standalone_module_node:
-                result = quantized_graph.node_copy(
-                    node, load_non_quantized)
-                quantized = False
-            else:
-                assert obj is not None
-                # We will get whether the output is quantized or not before
-                # convert for standalone module and after convert
-                # for non-standalone module, since _standalone_module_output_quantized_idxs
-                # is only available in observed standalone module
-                if is_observed_standalone_module_node:
-                    out_quant_idxs = modules[node.target]._standalone_module_output_quantized_idxs.tolist()  # noqa: B950
-                    assert len(out_quant_idxs) <= 1, "Currently standalone only support one output"
-                    quantized = 0 in out_quant_idxs
-
-                qconfig = qconfig_map[node.name]
-                # Note: load_arg can be overwritten in the convert method when used to
-                # create Node in graph
-                result = obj.convert(
-                    node, qconfig, modules, quantized_graph, node_name_to_scope, load_arg, is_reference=is_reference,
-                    convert_custom_config_dict=convert_custom_config_dict)
-                if not is_observed_standalone_module_node:
-                    quantized = is_output_quantized(node, obj, qconfig, modules, is_reference)
-
-            if quantized:
-                env[node.name][activation_dtype(qconfig)] = result
-            else:
-                env[node.name][torch.float] = result
-            continue
-        elif root_node is not None:
-            if qconfig is None:
-                # This branch is hit if all of these conditions are met:
-                # 1. we are in a fusion pattern of multiple nodes (i.e. add-relu)
-                # 2. the current node is not the "root_node" of the pattern
-                # 3. quantization for this pattern is disabled
-                #
-                # In this case, we need to make sure to populate the env with
-                # intermediate nodes manually, because the QuantizeHandler.convert
-                # function will not be called.
-                result = quantized_graph.node_copy(
-                    node, load_non_quantized)
-                env[node.name][torch.float] = result
-            continue
-
-        # handle activation post process calls
-        if node.op == 'call_module' and \
-                is_activation_post_process(modules[node.target]):
-            insert_quantize_node(node, modules)
-        elif node.op == 'placeholder':
-            cur_placeholder_node_idx = placeholder_node_seen_cnt
-            placeholder_node_seen_cnt += 1
-            if cur_placeholder_node_idx in input_quantized_idxs:
-                env[node.name][torch.quint8] = quantized_graph.node_copy(
-                    node, load_non_quantized)
-            else:
-                env[node.name][torch.float] = \
-                    quantized_graph.node_copy(node, load_non_quantized)
-        else:
-            # copy quantized or non-quantized node
-            # get_tensor_info_node like shape works for both
-            # quantized and non-quantized input and output a non-Tensor
-            # (we use None for dtype currently for non-Tensors)
-            if is_get_tensor_info_node(node):
-                env[node.name][None] = \
-                    quantized_graph.node_copy(node, load_x)
-            else:
-                env[node.name][torch.float] = \
-                    quantized_graph.node_copy(node, load_non_quantized)
-
-    # remove activation post process
-    act_post_process_removed_graph = Graph()
-    remove_env: Dict[str, Node] = {}
-
-    def load_arg_remove(a: Argument) -> Argument:
-        return map_arg(a, lambda node: remove_env[node.name])
-
-    for node in quantized_graph.nodes:
-        if node.op == 'output':
-            act_post_process_removed_graph.output(
-                map_arg(node.args[0], load_arg_remove))
-            continue
-        if node.op == 'call_module' and \
-           is_activation_post_process(modules[node.target]):
-            # remove activation post process node
-            remove_env[node.name] = remove_env[node.args[0].name]
-        else:
-            remove_env[node.name] = act_post_process_removed_graph.node_copy(
-                node, load_arg_remove)
-
-    # removes qconfig and activation_post_process modules
-    if _remove_qconfig_flag:
-        _remove_qconfig(model)
-    preserved_attributes = set(convert_custom_config_dict.get("preserved_attributes", []))
-    model = QuantizedGraphModule(model, act_post_process_removed_graph, preserved_attributes)
-    if not is_reference:
-        model = fold_weight(model, node_name_to_scope)
-        model = lower_to_fbgemm(model)
-    return model
-=======
 # flake8: noqa: F401
 r"""
 This file is in the process of migration to `torch/ao/quantization`, and
@@ -551,5 +8,4 @@
 """
 from torch.ao.quantization.fx.convert import (
     convert
-)
->>>>>>> e155e752
+)