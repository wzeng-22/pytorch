import torch
import unittest
from torch.testing._internal.common_utils import TestCase, run_tests, TEST_WITH_ROCM, TEST_WITH_SLOW
from torch.testing._internal.common_device_type import \
    (instantiate_device_type_tests, dtypes, skipCUDAIfRocm, ops)
from torch._six import inf, nan
from torch.testing._internal.common_methods_invocations import \
    (foreach_unary_op_db, foreach_binary_op_db, foreach_pointwise_op_db, foreach_min_max_op_db)

# Includes some values such that N * N won't be a multiple of 4,
# which should ensure we test the vectorized and non-vectorized
# kernel code paths.
N_values = [20, 23] if not TEST_WITH_SLOW else [23, 30, 300]

class TestForeach(TestCase):
    bin_ops = [
        (torch._foreach_add, torch._foreach_add_, torch.add),
        (torch._foreach_sub, torch._foreach_sub_, torch.sub),
        (torch._foreach_mul, torch._foreach_mul_, torch.mul),
        (torch._foreach_div, torch._foreach_div_, torch.div),
    ]

    def _get_test_data(self, device, dtype, N):
        if dtype in [torch.bfloat16, torch.bool, torch.float16]:
            tensors = [torch.randn(N, N, device=device).to(dtype) for _ in range(N)]
        elif dtype in torch.testing.get_all_int_dtypes():
            # Constrains the range between 1 and 10 for less stress on int8 tensors.
            tensors = [torch.randint(1, 10, (N, N), device=device, dtype=dtype) for _ in range(N)]
        else:
            tensors = [torch.randn(N, N, device=device, dtype=dtype) for _ in range(N)]

        return tensors

<<<<<<< HEAD
=======
    def _test_pointwise_op(self, device, dtype, foreach_op, foreach_op_, torch_op):
        for N in N_values:
            # Constrains the range a bit for int8 tensors.
            values = [2 + (i % 5) for i in range(N)]
            for vals in [values[0], values]:
                tensors = self._get_test_data(device, dtype, N)
                tensors1 = self._get_test_data(device, dtype, N)
                tensors2 = self._get_test_data(device, dtype, N)

                # Mimics cuda kernel dtype flow.  With fp16/bf16 input, runs in fp32 and casts output back to fp16/bf16.
                control_dtype = torch.float32 if (self.device_type == 'cuda' and 
                                                  (dtype is torch.float16 or dtype is torch.bfloat16)) else dtype

                if not isinstance(vals, list):
                    expected = [torch_op(tensors[i].to(dtype=control_dtype),
                                         tensors1[i].to(dtype=control_dtype),
                                         tensors2[i].to(dtype=control_dtype),
                                         value=values[0]).to(dtype=dtype) for i in range(N)]
                else:
                    expected = [torch_op(tensors[i].to(dtype=control_dtype),
                                         tensors1[i].to(dtype=control_dtype),
                                         tensors2[i].to(dtype=control_dtype),
                                         value=values[i]).to(dtype=dtype) for i in range(N)]

                res = foreach_op(tensors, tensors1, tensors2, vals)
                foreach_op_(tensors, tensors1, tensors2, vals)
                self.assertEqual(res, tensors)

                if (dtype is torch.float16 or dtype is torch.bfloat16) and TEST_WITH_ROCM:
                    self.assertEqual(tensors, expected, atol=3.e-3, rtol=self.dtype_precisions[dtype][0])
                else:
                    self.assertEqual(tensors, expected)

                # test error cases
                for op in [torch._foreach_addcmul, torch._foreach_addcmul_, torch._foreach_addcdiv, torch._foreach_addcdiv_]:
                    tensors = self._get_test_data(device, dtype, N)
                    tensors1 = self._get_test_data(device, dtype, N)
                    tensors2 = self._get_test_data(device, dtype, N)

                    with self.assertRaisesRegex(RuntimeError, "Tensor list must have same number of elements as scalar list."):
                        op(tensors, tensors1, tensors2, [2 for _ in range(N + 1)])

                    with self.assertRaisesRegex(RuntimeError, "Tensor list must have same number of elements as scalar list."):
                        op(tensors, tensors1, tensors2, [2 for _ in range(N - 1)])

                    msg = "Tensor lists must have the same number of tensors, got {} and {}".format(N + 1, N)

                    tensors = self._get_test_data(device, dtype, N + 1)
                    with self.assertRaisesRegex(RuntimeError, msg):
                        op(tensors, tensors1, tensors2, [2 for _ in range(N)])

                    tensors1 = self._get_test_data(device, dtype, N + 1)
                    with self.assertRaisesRegex(RuntimeError, msg):
                        op(tensors, tensors1, tensors2, [2 for _ in range(N)])

>>>>>>> 50816f77
    @ops(foreach_unary_op_db)
    def test_unary_ops(self, device, dtype, op):
        for N in N_values:
            tensors = op.sample_inputs(device, dtype, N)
            ref_res = [op.ref(t) for t in tensors]

            method = op.get_method()
            inplace = op.get_inplace()
            fe_res = method(tensors)
            self.assertEqual(ref_res, fe_res)

            if op.safe_casts_outputs and dtype in torch.testing.integral_types_and(torch.bool):
                with self.assertRaisesRegex(RuntimeError, "can't be cast to the desired output type"):
                    inplace(tensors)
            elif dtype in [torch.complex64, torch.complex128] and inplace == torch._foreach_abs_:
                # Special case for abs
                with self.assertRaisesRegex(RuntimeError, r"In-place abs is not supported for complex tensors."):
                    inplace(tensors)
            else:
                inplace(tensors)
                self.assertEqual(tensors, fe_res)

    # Test foreach binary ops with a single scalar
    # Compare results agains reference torch functions
    # In case of an exeption, check if torch reference function throws as well.
    @skipCUDAIfRocm
    @ops(foreach_binary_op_db)
    def test_binary_ops_scalar(self, device, dtype, op):
        scalars = [2, 2.2, True, 3 + 5j]

        # Mimics cuda kernel dtype flow.  With fp16/bf16 input, runs in fp32 and casts output back to fp16/bf16.
        dtype = torch.float32 if (self.device_type == 'cuda' and 
                                  (dtype is torch.float16 or dtype is torch.bfloat16)) else dtype
        for N in N_values:
            for scalar in scalars: 
                # test out of place
                foreach_exeption = False
                torch_exeption = False
                tensors = op.sample_inputs(device, dtype, N)
                method = op.get_method()
                inplace = op.get_inplace()

                try:
                    ref_res = [op.ref(t, scalar) for t in tensors]
                except Exception:
                    torch_exeption = True

                try:
                    fe_res = method(tensors, scalar)
                except Exception:
                    foreach_exeption = True

                self.assertEqual(foreach_exeption, torch_exeption)

                if not torch_exeption:
                    if (dtype is torch.float16 or dtype is torch.bfloat16) and TEST_WITH_ROCM:
                        self.assertEqual(ref_res, fe_res, atol=1.e-3, rtol=self.dtype_precisions[dtype][0])
                    else:
                        self.assertEqual(ref_res, fe_res)

                # test inplace
                foreach_inplace_exeption = False
                torch_inplace_exeption = False
                try:
                    inplace(tensors, scalar)
                    self.assertEqual(tensors, fe_res)
                except Exception:
                    foreach_inplace_exeption = True

                try:
                    # get torch inplace reference function
                    inplace_name = op.ref_name + "_"
                    torch_inplace = getattr(torch.Tensor, inplace_name, None)

                    for t in tensors:
                        torch_inplace(t, scalar)
                except Exception:
                    torch_inplace_exeption = True

                self.assertEqual(foreach_inplace_exeption, torch_inplace_exeption)

    # Test foreach binary ops with a scalar list
    # Compare results agains reference torch functions
    # In case of an exeption, check if torch reference function throws as well.
    @skipCUDAIfRocm
    @ops(foreach_binary_op_db)
    def test_binary_ops_scalar_list(self, device, dtype, op):
        # Mimics cuda kernel dtype flow.  With fp16/bf16 input, runs in fp32 and casts output back to fp16/bf16.
        dtype = torch.float32 if (self.device_type == 'cuda' and 
                                  (dtype is torch.float16 or dtype is torch.bfloat16)) else dtype
        for N in N_values:
            scalar_lists = [
                [2 for _ in range(N)],
                [2.2 for _ in range(N)],
                [True for _ in range(N)],
                [3 + 5j for _ in range(N)],
            ]

            for scalar_list in scalar_lists: 
                # test out of place
                foreach_exeption = False
                torch_exeption = False
                tensors = op.sample_inputs(device, dtype, N)
                method = op.get_method()
                inplace = op.get_inplace()

                try:
                    ref_res = [op.ref(t, s) for t, s in zip(tensors, scalar_list)]
                except Exception:
                    torch_exeption = True

                try:
                    fe_res = method(tensors, scalar_list)
                except Exception:
                    foreach_exeption = True

                self.assertEqual(foreach_exeption, torch_exeption)

                if not torch_exeption:
                    if (dtype is torch.float16 or dtype is torch.bfloat16) and TEST_WITH_ROCM:
                        self.assertEqual(ref_res, fe_res, atol=1.e-3, rtol=self.dtype_precisions[dtype][0])
                    else:
                        self.assertEqual(ref_res, fe_res)

                # test inplace
                foreach_inplace_exeption = False
                torch_inplace_exeption = False
                try:
                    inplace(tensors, scalar_list)
                    self.assertEqual(tensors, fe_res)
                except Exception:
                    foreach_inplace_exeption = True

                try:
                    # get torch inplace reference function
                    inplace_name = op.ref_name + "_"
                    torch_inplace = getattr(torch.Tensor, inplace_name, None)

                    for t, s in zip(tensors, scalar_list):
                        torch_inplace(t, s)
                except Exception:
                    torch_inplace_exeption = True

                self.assertEqual(foreach_inplace_exeption, torch_inplace_exeption)

    # Test foreach binary ops with a two tensor lists
    # Compare results agains reference torch functions
    # In case of an exeption, check if torch reference function throws as well.
    # In case of add/sub, also test alphas
    @skipCUDAIfRocm
    @ops(foreach_binary_op_db)
    def test_binary_ops_tensor_list(self, device, dtype, op):
        # Mimics cuda kernel dtype flow.  With fp16/bf16 input, runs in fp32 and casts output back to fp16/bf16.
        dtype = torch.float32 if (self.device_type == 'cuda' and 
                                  (dtype is torch.float16 or dtype is torch.bfloat16)) else dtype

        for N in N_values:
            foreach_exeption = False
            torch_exeption = False
            tensors1 = op.sample_inputs(device, dtype, N)
            tensors2 = op.sample_inputs(device, dtype, N)
            method = op.get_method()
            alpha = 2

            try:
                ref_res = [op.ref(t1, t2) for t1, t2 in zip(tensors1, tensors2)]
                if op.supports_alpha_param: 
                    ref_res_alpha = [op.ref(t1, t2, alpha=alpha) for t1, t2 in zip(tensors1, tensors2)]
            except Exception:
                torch_exeption = True

            try:
                fe_res = method(tensors1, tensors2)
                if op.supports_alpha_param: 
                    fe_res_alpha = method(tensors1, tensors2, alpha=alpha)
            except Exception:
                foreach_exeption = True

            self.assertEqual(foreach_exeption, torch_exeption)

            if not torch_exeption:
                if (dtype is torch.float16 or dtype is torch.bfloat16) and TEST_WITH_ROCM:
                    self.assertEqual(ref_res, fe_res, atol=1.e-3, rtol=self.dtype_precisions[dtype][0])

                    if op.supports_alpha_param: 
                        self.assertEqual(ref_res_alpha, fe_res_alpha, atol=1.e-3, rtol=self.dtype_precisions[dtype][0])
                else:
                    self.assertEqual(ref_res, fe_res)

                    if op.supports_alpha_param:
                        self.assertEqual(ref_res_alpha, fe_res_alpha)

    @skipCUDAIfRocm
    @ops(foreach_binary_op_db)
    def test_binary_ops_tensor_list_inplace(self, device, dtype, op):
        # Mimics cuda kernel dtype flow.  With fp16/bf16 input, runs in fp32 and casts output back to fp16/bf16.
        dtype = torch.float32 if (self.device_type == 'cuda' and 
                                  (dtype is torch.float16 or dtype is torch.bfloat16)) else dtype

        for N in N_values:
            tensors1 = op.sample_inputs(device, dtype, N)
            tensors2 = op.sample_inputs(device, dtype, N)
            tensors1_copy = [t1.clone() for t1 in tensors1]
            tensors2_copy = [t2.clone() for t2 in tensors2]
            inplace = op.get_inplace()
            alpha = 2

            foreach_inplace_exeption = False
            torch_inplace_exeption = False
            try:
                inplace(tensors1, tensors2)

                if op.supports_alpha_param: 
                    inplace(tensors1, tensors2, alpha=alpha)
            except Exception:
                foreach_inplace_exeption = True

            try:
                # get torch inplace reference function
                inplace_name = op.ref_name + "_"
                torch_inplace = getattr(torch.Tensor, inplace_name, None)
                for t1, t2 in zip(tensors1_copy, tensors2_copy):
                    torch_inplace(t1, t2)
                    if op.supports_alpha_param: 
                        torch_inplace(t1, t2, alpha=alpha)
            except Exception:
                torch_inplace_exeption = True

            self.assertEqual(foreach_inplace_exeption, torch_inplace_exeption)
            if not foreach_inplace_exeption:
                self.assertEqual(tensors1, tensors1_copy)
                self.assertEqual(tensors2, tensors2_copy)

    #
    # Pointwise ops
    #
    @ops(foreach_pointwise_op_db)
    def test_pointwise_ops(self, device, dtype, op):
        for N in N_values:
            values = [2 + i for i in range(N)]
            for vals in [values[0], values]:
                tensors = op.sample_inputs(device, dtype, N)
                tensors1 = op.sample_inputs(device, dtype, N)
                tensors2 = op.sample_inputs(device, dtype, N)

                # Mimics cuda kernel dtype flow.  With fp16/bf16 input, runs in fp32 and casts output back to fp16/bf16.
                control_dtype = torch.float32 if (self.device_type == 'cuda' and 
                                                  (dtype is torch.float16 or dtype is torch.bfloat16)) else dtype

                if not isinstance(vals, list):
                    expected = [op.ref(tensors[i].to(dtype=control_dtype),
                                       tensors1[i].to(dtype=control_dtype),
                                       tensors2[i].to(dtype=control_dtype),
                                       value=values[0]).to(dtype=dtype) for i in range(N)]
                else:
                    expected = [op.ref(tensors[i].to(dtype=control_dtype),
                                       tensors1[i].to(dtype=control_dtype),
                                       tensors2[i].to(dtype=control_dtype),
                                       value=values[i]).to(dtype=dtype) for i in range(N)]

                method = op.get_method()
                inplace = op.get_inplace()
                fe_res = method(tensors, tensors1, tensors2, vals)
                inplace(tensors, tensors1, tensors2, vals)
                self.assertEqual(fe_res, tensors)

                if (dtype is torch.float16 or dtype is torch.bfloat16) and TEST_WITH_ROCM:
                    self.assertEqual(tensors, expected, atol=1.e-3, rtol=self.dtype_precisions[dtype][0])
                else:
                    self.assertEqual(tensors, expected)

                # test error cases
                tensors = op.sample_inputs(device, dtype, N)
                tensors1 = op.sample_inputs(device, dtype, N)
                tensors2 = op.sample_inputs(device, dtype, N)

                with self.assertRaisesRegex(RuntimeError, "Tensor list must have same number of elements as scalar list."):
                    method(tensors, tensors1, tensors2, [2 for _ in range(N + 1)])

                with self.assertRaisesRegex(RuntimeError, "Tensor list must have same number of elements as scalar list."):
                    method(tensors, tensors1, tensors2, [2 for _ in range(N - 1)])

                tensors = op.sample_inputs(device, dtype, N + 1)
                with self.assertRaisesRegex(RuntimeError, "Tensor lists must have the same number of tensors, got 21 and 20"):
                    method(tensors, tensors1, tensors2, [2 for _ in range(N)])

                tensors1 = op.sample_inputs(device, dtype, N + 1)
                with self.assertRaisesRegex(RuntimeError, "Tensor lists must have the same number of tensors, got 21 and 20"):
                    method(tensors, tensors1, tensors2, [2 for _ in range(N)])

    @ops(foreach_min_max_op_db)
    def test_min_max(self, device, dtype, op):
        for N in N_values:
            # Mimics cuda kernel dtype flow.  With fp16/bf16 input, runs in fp32 and casts output back to fp16/bf16.
            control_dtype = torch.float32 if (self.device_type == 'cuda' and
                                              (dtype is torch.float16 or dtype is torch.bfloat16)) else dtype
            method = op.get_method()

            tensors1 = op.sample_inputs(device, dtype, N)
            tensors2 = op.sample_inputs(device, dtype, N)

            expected = [op.ref(tensors1[i].to(dtype=control_dtype),
                               tensors2[i].to(dtype=control_dtype)).to(dtype=dtype) for i in range(N)]

            res = method(tensors1, tensors2)
            self.assertEqual(res, expected)

    @ops(foreach_min_max_op_db)
    def test_min_max_inf_nan(self, device, dtype, op):
        method = op.get_method()
        a = [
            torch.tensor([float('inf')], device=device, dtype=dtype),
            torch.tensor([-float('inf')], device=device, dtype=dtype),
            torch.tensor([float('nan')], device=device, dtype=dtype),
            torch.tensor([float('nan')], device=device, dtype=dtype),
        ]

        b = [
            torch.tensor([-float('inf')], device=device, dtype=dtype),
            torch.tensor([float('inf')], device=device, dtype=dtype),
            torch.tensor([float('inf')], device=device, dtype=dtype),
            torch.tensor([float('nan')], device=device, dtype=dtype)
        ]

        expected = [op.ref(a1, b1) for a1, b1 in zip(a, b)]
        res = method(a, b)
        self.assertEqual(res, expected)

        a = [
            torch.tensor([inf], device=device, dtype=dtype),
            torch.tensor([-inf], device=device, dtype=dtype),
            torch.tensor([nan], device=device, dtype=dtype),
            torch.tensor([nan], device=device, dtype=dtype)
        ]

        b = [
            torch.tensor([-inf], device=device, dtype=dtype),
            torch.tensor([inf], device=device, dtype=dtype),
            torch.tensor([inf], device=device, dtype=dtype),
            torch.tensor([nan], device=device, dtype=dtype)
        ]

        expected = [op.ref(a1, b1) for a1, b1 in zip(a, b)]
        res = method(a, b)
        self.assertEqual(res, expected)

    #
    # Special cases
    #
    @dtypes(*torch.testing.get_all_dtypes())
    def test_mixed_scalarlist(self, device, dtype):
        for N in N_values:
            for foreach_bin_op, foreach_bin_op_, torch_bin_op in self.bin_ops:
                tensors = self._get_test_data(device, dtype, N)
                scalars = [True for _ in range(N)]
                scalars[0] = 1
                scalars[1] = 1.1
                scalars[2] = 3 + 5j

                if foreach_bin_op == torch._foreach_sub:
                    with self.assertRaisesRegex(RuntimeError, "Subtraction, the `-` operator"):
                        expected = [torch_bin_op(t, s) for t, s in zip(tensors, scalars)]

                    with self.assertRaisesRegex(RuntimeError, "Subtraction, the `-` operator"):
                        foreach_bin_op(tensors, scalars)

                    # There are a two types of different errors that will be thrown.
                    # - Sub with bool is not allowed. 
                    # - Result type can't be cast to the desired output type
                    with self.assertRaises(RuntimeError):
                        foreach_bin_op_(tensors, scalars)
                    continue

                expected = [torch_bin_op(t, s) for t, s in zip(tensors, scalars)]
                res = foreach_bin_op(tensors, scalars)
                self.assertEqual(expected, res)

    @dtypes(*torch.testing.get_all_dtypes())
    def test_add_with_different_size_tensors(self, device, dtype):
        if dtype == torch.bool:
            return
        tensors = [torch.zeros(10 + n, 10 + n, device=device, dtype=dtype) for n in range(10)]
        expected = [torch.ones(10 + n, 10 + n, device=device, dtype=dtype) for n in range(10)]

        torch._foreach_add_(tensors, 1)
        self.assertEqual(expected, tensors)

    @dtypes(*torch.testing.get_all_dtypes())
    def test_add_scalar_with_empty_list_and_empty_tensor(self, device, dtype):
        # TODO: enable empty list case
        for tensors in [[torch.randn([0])]]:
            res = torch._foreach_add(tensors, 1)
            self.assertEqual(res, tensors)

            torch._foreach_add_(tensors, 1)
            self.assertEqual(res, tensors)

    @dtypes(*torch.testing.get_all_dtypes())
    def test_add_scalar_with_overlapping_tensors(self, device, dtype):
        tensors = [torch.ones(1, 1, device=device, dtype=dtype).expand(2, 1, 3)]
        expected = [torch.tensor([[[2, 2, 2]], [[2, 2, 2]]], dtype=dtype, device=device)]

        # bool tensor + 1 will result in int64 tensor
        if dtype == torch.bool:
            expected[0] = expected[0].to(torch.int64).add(1)

        res = torch._foreach_add(tensors, 1)
        self.assertEqual(res, expected)

    def test_bin_op_scalar_with_different_tensor_dtypes(self, device):
        tensors = [torch.tensor([1.1], dtype=torch.float, device=device),
                   torch.tensor([1], dtype=torch.long, device=device)]
        self.assertRaises(RuntimeError, lambda: torch._foreach_add(tensors, 1))

    #
    # Ops with list
    #
    def test_bin_op_list_error_cases(self, device):
        for bin_op, bin_op_, _ in self.bin_ops:
            tensors1 = []
            tensors2 = []

            # Empty lists
            with self.assertRaisesRegex(RuntimeError, "There were no tensor arguments to this function"):
                bin_op(tensors1, tensors2)
            with self.assertRaisesRegex(RuntimeError, "There were no tensor arguments to this function"):
                bin_op_(tensors1, tensors2)

            # One empty list
            tensors1.append(torch.tensor([1], device=device))
            with self.assertRaisesRegex(RuntimeError, "Tensor list must have same number of elements as scalar list."):
                bin_op(tensors1, tensors2)
            with self.assertRaisesRegex(RuntimeError, "Tensor list must have same number of elements as scalar list."):
                bin_op_(tensors1, tensors2)

            # Lists have different amount of tensors
            tensors2.append(torch.tensor([1], device=device))
            tensors2.append(torch.tensor([1], device=device))
            with self.assertRaisesRegex(RuntimeError, "Tensor lists must have the same number of tensors, got 1 and 2"):
                bin_op(tensors1, tensors2)
            with self.assertRaisesRegex(RuntimeError, "Tensor lists must have the same number of tensors, got 1 and 2"):
                bin_op_(tensors1, tensors2)

            # Different dtypes
            tensors1 = [torch.zeros(10, 10, device=device, dtype=torch.float) for _ in range(10)]
            tensors2 = [torch.ones(10, 10, device=device, dtype=torch.int) for _ in range(10)]

            with self.assertRaisesRegex(RuntimeError, "All tensors in the tensor list must have the same dtype."):
                bin_op(tensors1, tensors2)
            with self.assertRaisesRegex(RuntimeError, "All tensors in the tensor list must have the same dtype."):
                bin_op_(tensors1, tensors2)

            # different devices
            if torch.cuda.is_available() and torch.cuda.device_count() > 1:
                tensor1 = torch.zeros(10, 10, device="cuda:0")
                tensor2 = torch.ones(10, 10, device="cuda:1")
                with self.assertRaisesRegex(RuntimeError, "Expected all tensors to be on the same device"):
                    bin_op([tensor1], [tensor2])
                with self.assertRaisesRegex(RuntimeError, "Expected all tensors to be on the same device"):
                    bin_op_([tensor1], [tensor2])

            # Corresponding tensors with different sizes
            tensors1 = [torch.zeros(10, 10, device=device) for _ in range(10)]
            tensors2 = [torch.ones(11, 11, device=device) for _ in range(10)]
            with self.assertRaisesRegex(RuntimeError, "Corresponding tensors in lists must have the same size"):
                bin_op(tensors1, tensors2)
            with self.assertRaisesRegex(RuntimeError, r", got \[10, 10\] and \[11, 11\]"):
                bin_op_(tensors1, tensors2)

    @dtypes(*torch.testing.get_all_dtypes())
    def test_add_list_different_sizes(self, device, dtype):
        tensors1 = [torch.zeros(10 + n, 10 + n, device=device, dtype=dtype) for n in range(10)]
        tensors2 = [torch.ones(10 + n, 10 + n, device=device, dtype=dtype) for n in range(10)]

        res = torch._foreach_add(tensors1, tensors2)
        torch._foreach_add_(tensors1, tensors2)
        self.assertEqual(res, tensors1)
        self.assertEqual(res, [torch.ones(10 + n, 10 + n, device=device, dtype=dtype) for n in range(10)])

    @unittest.skipIf(not torch.cuda.is_available(), "CUDA not found")
    @dtypes(*torch.testing.get_all_dtypes())
    def test_add_list_slow_path(self, device, dtype):
        # different strides
        tensor1 = torch.zeros(10, 10, device=device, dtype=dtype)
        tensor2 = torch.ones(10, 10, device=device, dtype=dtype)
        res = torch._foreach_add([tensor1], [tensor2.t()])
        torch._foreach_add_([tensor1], [tensor2])
        self.assertEqual(res, [tensor1])

        # non contiguous
        tensor1 = torch.randn(5, 2, 1, 3, device=device)[:, 0]
        tensor2 = torch.randn(5, 2, 1, 3, device=device)[:, 0]
        self.assertFalse(tensor1.is_contiguous())
        self.assertFalse(tensor2.is_contiguous())
        res = torch._foreach_add([tensor1], [tensor2])
        torch._foreach_add_([tensor1], [tensor2])
        self.assertEqual(res, [tensor1])

instantiate_device_type_tests(TestForeach, globals())

if __name__ == '__main__':
    run_tests()<|MERGE_RESOLUTION|>--- conflicted
+++ resolved
@@ -31,64 +31,6 @@
 
         return tensors
 
-<<<<<<< HEAD
-=======
-    def _test_pointwise_op(self, device, dtype, foreach_op, foreach_op_, torch_op):
-        for N in N_values:
-            # Constrains the range a bit for int8 tensors.
-            values = [2 + (i % 5) for i in range(N)]
-            for vals in [values[0], values]:
-                tensors = self._get_test_data(device, dtype, N)
-                tensors1 = self._get_test_data(device, dtype, N)
-                tensors2 = self._get_test_data(device, dtype, N)
-
-                # Mimics cuda kernel dtype flow.  With fp16/bf16 input, runs in fp32 and casts output back to fp16/bf16.
-                control_dtype = torch.float32 if (self.device_type == 'cuda' and 
-                                                  (dtype is torch.float16 or dtype is torch.bfloat16)) else dtype
-
-                if not isinstance(vals, list):
-                    expected = [torch_op(tensors[i].to(dtype=control_dtype),
-                                         tensors1[i].to(dtype=control_dtype),
-                                         tensors2[i].to(dtype=control_dtype),
-                                         value=values[0]).to(dtype=dtype) for i in range(N)]
-                else:
-                    expected = [torch_op(tensors[i].to(dtype=control_dtype),
-                                         tensors1[i].to(dtype=control_dtype),
-                                         tensors2[i].to(dtype=control_dtype),
-                                         value=values[i]).to(dtype=dtype) for i in range(N)]
-
-                res = foreach_op(tensors, tensors1, tensors2, vals)
-                foreach_op_(tensors, tensors1, tensors2, vals)
-                self.assertEqual(res, tensors)
-
-                if (dtype is torch.float16 or dtype is torch.bfloat16) and TEST_WITH_ROCM:
-                    self.assertEqual(tensors, expected, atol=3.e-3, rtol=self.dtype_precisions[dtype][0])
-                else:
-                    self.assertEqual(tensors, expected)
-
-                # test error cases
-                for op in [torch._foreach_addcmul, torch._foreach_addcmul_, torch._foreach_addcdiv, torch._foreach_addcdiv_]:
-                    tensors = self._get_test_data(device, dtype, N)
-                    tensors1 = self._get_test_data(device, dtype, N)
-                    tensors2 = self._get_test_data(device, dtype, N)
-
-                    with self.assertRaisesRegex(RuntimeError, "Tensor list must have same number of elements as scalar list."):
-                        op(tensors, tensors1, tensors2, [2 for _ in range(N + 1)])
-
-                    with self.assertRaisesRegex(RuntimeError, "Tensor list must have same number of elements as scalar list."):
-                        op(tensors, tensors1, tensors2, [2 for _ in range(N - 1)])
-
-                    msg = "Tensor lists must have the same number of tensors, got {} and {}".format(N + 1, N)
-
-                    tensors = self._get_test_data(device, dtype, N + 1)
-                    with self.assertRaisesRegex(RuntimeError, msg):
-                        op(tensors, tensors1, tensors2, [2 for _ in range(N)])
-
-                    tensors1 = self._get_test_data(device, dtype, N + 1)
-                    with self.assertRaisesRegex(RuntimeError, msg):
-                        op(tensors, tensors1, tensors2, [2 for _ in range(N)])
-
->>>>>>> 50816f77
     @ops(foreach_unary_op_db)
     def test_unary_ops(self, device, dtype, op):
         for N in N_values:
