#include <gtest/gtest.h>

#include <ATen/ATen.h>
#include <ATen/Parallel.h>
#include <ATen/core/interned_strings.h>
#include <ATen/core/ivalue.h>
#include <torch/csrc/jit/passes/remove_mutation.h>

#include <test/cpp/jit/test_utils.h>

#include <torch/csrc/autograd/engine.h>
#include <torch/csrc/autograd/generated/variable_factories.h>
#include <torch/csrc/autograd/variable.h>
#include <torch/csrc/jit/api/function_impl.h>
#include <torch/csrc/jit/api/module.h>
#include <torch/csrc/jit/codegen/fuser/interface.h>
#include <torch/csrc/jit/frontend/code_template.h>
#include <torch/csrc/jit/frontend/ir_emitter.h>
#include <torch/csrc/jit/frontend/tracer.h>
#include <torch/csrc/jit/ir/alias_analysis.h>
#include <torch/csrc/jit/ir/attributes.h>
#include <torch/csrc/jit/ir/irparser.h>
#include <torch/csrc/jit/ir/scope.h>
#include <torch/csrc/jit/ir/type_hashing.h>
#include <torch/csrc/jit/jit_log.h>
#include <torch/csrc/jit/passes/bailout_graph.h>
#include <torch/csrc/jit/passes/canonicalize.h>
#include <torch/csrc/jit/passes/common_subexpression_elimination.h>
#include <torch/csrc/jit/passes/constant_propagation.h>
#include <torch/csrc/jit/passes/create_autodiff_subgraphs.h>
#include <torch/csrc/jit/passes/dead_code_elimination.h>
#include <torch/csrc/jit/passes/graph_fuser.h>
#include <torch/csrc/jit/passes/guard_elimination.h>
#include <torch/csrc/jit/passes/inline_autodiff_subgraphs.h>
#include <torch/csrc/jit/passes/insert_guards.h>
#include <torch/csrc/jit/passes/liveness.h>
#include <torch/csrc/jit/passes/loop_unrolling.h>
#include <torch/csrc/jit/passes/lower_grad_of.h>
#include <torch/csrc/jit/passes/lower_tuples.h>
#include <torch/csrc/jit/passes/pass_manager.h>
#include <torch/csrc/jit/passes/requires_grad_analysis.h>
#include <torch/csrc/jit/passes/restore_mutation.h>
#include <torch/csrc/jit/passes/shape_analysis.h>
#include <torch/csrc/jit/passes/utils/subgraph_utils.h>
#include <torch/csrc/jit/runtime/argument_spec.h>
#include <torch/csrc/jit/runtime/autodiff.h>
#include <torch/csrc/jit/runtime/custom_operator.h>
#include <torch/csrc/jit/runtime/graph_executor.h>
#include <torch/csrc/jit/runtime/interpreter.h>
#include <torch/csrc/jit/runtime/jit_trace.h>
#include <torch/csrc/jit/runtime/profiling_record.h>
#include <torch/csrc/jit/runtime/symbolic_script.h>
#include <torch/csrc/jit/serialization/import.h>
#include <torch/csrc/jit/testing/file_check.h>
#include <torch/jit.h>
#include <torch/script.h>

#include <onnx/onnx_pb.h>

#include <c10/util/Exception.h>
#include <c10/util/ThreadLocalDebugInfo.h>

#include <torch/csrc/jit/passes/freeze_module.h>
#include <torch/csrc/jit/passes/frozen_graph_optimizations.h>
#include <algorithm>
#include <cstddef>
#include <functional>
#include <iostream>
#include <memory>
#include <set>
#include <stdexcept>
#include <string>
#include <tuple>
#include <unordered_map>
#include <unordered_set>
#include <utility>
#include <vector>


using namespace torch::autograd::profiler;

namespace torch {
namespace jit {
inline c10::AliasAnalysisKind aliasAnalysisFromSchema() {
  return c10::AliasAnalysisKind::FROM_SCHEMA;
}

template <typename T>
std::ostream& operator<<(std::ostream& out, const std::vector<T>& list) {
  size_t i = 0;
  out << "{";
  for (auto&& e : list) {
    if (i++ > 0)
      out << ", ";
    out << e;
  }
  out << "}";
  return out;
}

TEST(InternedStringsTest, Basic) {
  ASSERT_EQ(prim::Param, Symbol::prim("Param"));
  ASSERT_EQ(prim::Return, Symbol::prim("Return"));
  ASSERT_EQ(prim::Return.toUnqualString(), std::string("Return"));
  ASSERT_EQ(prim::Return.toQualString(), std::string("prim::Return"));
  Symbol newsym = Symbol::aten("__NEW_SYMBOL");
  size_t symstart = newsym;
  ASSERT_EQ(newsym.toQualString(), std::string("aten::__NEW_SYMBOL"));
  // TODO: This test is a bit too close to the implementation details.
  ASSERT_EQ(Symbol::aten("What"), symstart + 1);
  ASSERT_EQ(Symbol::aten("What2"), symstart + 2);
  ASSERT_EQ(Symbol::aten("What"), symstart + 1);
  ASSERT_EQ(Symbol::aten("What2"), symstart + 2);
  ASSERT_EQ(Symbol(symstart + 2).toUnqualString(), std::string("What2"));
}

TEST(FromQualStringTest, Basic) {
  ASSERT_EQ(Symbol::fromQualString("prim::Param"), Symbol::prim("Param"));
  ASSERT_EQ(Symbol::fromQualString("aten::mm"), Symbol::aten("mm"));
  ASSERT_EQ(Symbol::fromQualString("onnx::LSTM"), Symbol::onnx("LSTM"));
  ASSERT_EQ(Symbol::fromQualString("attr::value"), Symbol::attr("value"));
  ASSERT_EQ(Symbol::fromQualString("scope::"), Symbol::scope(""));
  ASSERT_EQ(Symbol::fromQualString("::").toUnqualString(), std::string(""));
  ASSERT_EQ(
      Symbol::fromQualString("::").ns().toQualString(),
      std::string("namespaces::"));
  ASSERT_EQ(
      Symbol::fromQualString("new_ns::param").toUnqualString(),
      std::string("param"));
  ASSERT_EQ(
      Symbol::fromQualString("new_ns::param").ns().toUnqualString(),
      std::string("new_ns"));
  ASSERT_EQ(
      Symbol::fromQualString("new_ns::param").ns(),
      Symbol::fromQualString("namespaces::new_ns"));

  auto bad_inputs = {"scope", ":", ""};
  for (auto input : bad_inputs) {
    try {
      Symbol::fromQualString(input);
      ASSERT_TRUE(0);
    } catch (const std::exception& c) {
    }
  }
}

TEST(THNNConvTest, Basic) {
  std::vector<int64_t> input_size = {4, 3, 15, 17}; // B x C x H x W
  std::vector<int64_t> kernel_size = {3, 5};
  std::vector<int64_t> stride = {1, 2};
  std::vector<int64_t> padding = {2, 1};
  constexpr int out_channels = 5;

  // make inputs
  at::Tensor input = torch::randn(input_size);
  at::Tensor weight = torch::randn(
      {out_channels, input_size[1], kernel_size[0], kernel_size[1]});
  at::Tensor bias = torch::randn({out_channels});

  // run forward eagerly
  at::Tensor output, finput;
  std::tie(output, finput) = at::_slow_conv2d_forward(
      input, weight, kernel_size, bias, stride, padding);

  // make grad_outputs
  at::Tensor grad_output =
      torch::randn_like(output, at::MemoryFormat::Preserve);
  at::Tensor grad_finput =
      torch::zeros_like(finput, at::MemoryFormat::Preserve);

  // run backward eagerly
  at::Tensor grad_input, grad_weight, grad_bias;
  std::tie(grad_input, grad_weight, grad_bias) = at::_slow_conv2d_backward(
      grad_output,
      input,
      weight,
      kernel_size,
      stride,
      padding,
      finput,
      {true, true, true});

  // make JIT graph
  auto graph = std::make_shared<Graph>();
  auto ksz_val = graph->insertConstant(kernel_size);
  auto kst_val = graph->insertConstant(stride);
  auto pad_val = graph->insertConstant(padding);

  auto inputg = graph->addInput("self");
  auto weightg = graph->addInput("weight");
  auto biasg = graph->addInput("bias");

  Value* conv = graph->insert(
      aten::_slow_conv2d_forward,
      {inputg, weightg, ksz_val, biasg, kst_val, pad_val});
  auto outputs = conv->node()->outputs();
  for (auto output : outputs) {
    graph->registerOutput(output);
  }
  LowerAllTuples(graph);
  graph->lint();

  // differentiate JIT graph
  EliminateDeadCode(graph); // Tracing of some ops depends on the DCE trick
  ConstantPropagation(graph);
  auto grad_spec = differentiate(graph);
  LowerGradOf(*grad_spec.df);

  // prepare JIT inputs / gradients
  tensor_list tensors_in;
  tensors_in.push_back(input);
  tensors_in.push_back(weight);
  tensors_in.push_back(bias);

  tensor_list tensor_grads_in;
  tensor_grads_in.push_back(grad_output);
  tensor_grads_in.push_back(grad_finput);

  // Get outputs from the interpreter
  tensor_list tensors_out, tensor_grads_out;
  std::tie(tensors_out, tensor_grads_out) =
      runGradient(grad_spec, tensors_in, tensor_grads_in);

  // prepare expected structs
  tensor_list expected_tensors_out, expected_tensor_grads_out;
  expected_tensors_out.push_back(output);
  expected_tensors_out.push_back(finput);
  expected_tensor_grads_out.push_back(grad_input);
  expected_tensor_grads_out.push_back(grad_weight);
  expected_tensor_grads_out.push_back(grad_bias);

  // Compare results
  assertAllClose(tensors_out, expected_tensors_out);
  assertAllClose(tensor_grads_out, expected_tensor_grads_out);
}

TEST(ATenNativeBatchNormTest, Basic) {
  // aten::native_batch_norm(Tensor input, Tensor weight, Tensor bias, Tensor
  // running_mean, Tensor running_var, bool training, float momentum, float eps)
  // -> (Tensor, Tensor, Tensor)
  std::vector<int64_t> input_size = {4, 3, 15, 17}; // B x C x H x W
  bool training = true;
  float momentum = 0.9;
  float eps = 1e-5;

  // make inputs
  at::Tensor input = torch::randn(input_size);
  at::Tensor weight = torch::randn({input_size[1]});
  at::Tensor bias = torch::randn({input_size[1]});
  at::Tensor running_mean = torch::randn({input_size[1]});
  at::Tensor running_var = torch::randn({input_size[1]});

  // running_mean and running_var are changed in-place, so clone and send them
  at::Tensor running_mean_eager = running_mean.clone();
  at::Tensor running_var_eager = running_var.clone();
  at::Tensor running_mean_jit = running_mean.clone();
  at::Tensor running_var_jit = running_var.clone();

  // run forward eagerly
  at::Tensor output, savemean, saveinvstd;
  std::tie(output, savemean, saveinvstd) = at::native_batch_norm(
      input,
      weight,
      bias,
      running_mean_eager,
      running_var_eager,
      training,
      momentum,
      eps);

  // make grad_outputs
  at::Tensor grad_output =
      torch::randn_like(output, at::MemoryFormat::Preserve);
  at::Tensor grad_savemean =
      torch::zeros_like(savemean, at::MemoryFormat::Preserve);
  at::Tensor grad_saveinvstd =
      torch::zeros_like(saveinvstd, at::MemoryFormat::Preserve);

  // run backward eagerly
  at::Tensor grad_input, grad_weight, grad_bias;
  // aten::native_batch_norm_backward(Tensor grad_out, Tensor input, Tensor
  // weight, Tensor running_mean, Tensor running_var, Tensor save_mean, Tensor
  // save_invstd, bool train, float eps, bool[3] output_mask) -> (Tensor,
  // Tensor, Tensor)
  std::tie(grad_input, grad_weight, grad_bias) = at::native_batch_norm_backward(
      grad_output,
      input,
      weight,
      running_mean_eager,
      running_var_eager,
      savemean,
      saveinvstd,
      training,
      eps,
      {true, true, true});

  // make JIT graph
  auto graph = std::make_shared<Graph>();
  auto training_val = graph->insertConstant(IValue(training));
  auto momentum_val = graph->insertConstant(IValue(momentum));
  auto eps_val = graph->insertConstant(IValue(eps));

  auto inputg = graph->addInput("self");
  auto weightg = graph->addInput("weight");
  auto biasg = graph->addInput("bias");
  auto running_meang = graph->addInput("running_mean");
  auto running_varg = graph->addInput("running_var");

  Value* bn = graph->insert(
      aten::native_batch_norm,
      {inputg,
       weightg,
       biasg,
       running_meang,
       running_varg,
       training_val,
       momentum_val,
       eps_val});
  auto outputs = bn->node()->outputs();
  for (auto output : outputs) {
    graph->registerOutput(output);
  }
  LowerAllTuples(graph);
  graph->lint();

  // differentiate JIT graph
  EliminateDeadCode(graph); // Tracing of some ops depends on the DCE trick
  ConstantPropagation(graph);
  auto grad_spec = differentiate(graph);
  LowerGradOf(*grad_spec.df);

  // prepare JIT inputs / gradients
  tensor_list tensors_in;
  tensors_in.push_back(input);
  tensors_in.push_back(weight);
  tensors_in.push_back(bias);
  tensors_in.push_back(running_mean_jit);
  tensors_in.push_back(running_var_jit);

  tensor_list tensor_grads_in;
  tensor_grads_in.push_back(grad_output);
  tensor_grads_in.push_back(grad_savemean);
  tensor_grads_in.push_back(grad_saveinvstd);

  // Get outputs from the interpreter
  tensor_list tensors_out, tensor_grads_out;
  std::tie(tensors_out, tensor_grads_out) =
      runGradient(grad_spec, tensors_in, tensor_grads_in);

  // prepare expected structs
  tensor_list expected_tensors_out, expected_tensor_grads_out;
  expected_tensors_out.push_back(output);
  expected_tensors_out.push_back(savemean);
  expected_tensors_out.push_back(saveinvstd);
  expected_tensors_out.push_back(running_mean_eager);
  expected_tensors_out.push_back(running_var_eager);
  expected_tensor_grads_out.push_back(grad_input);
  expected_tensor_grads_out.push_back(grad_weight);
  expected_tensor_grads_out.push_back(grad_bias);

  tensors_out.push_back(running_mean_jit);
  tensors_out.push_back(running_var_jit);

  // Compare results
  assertAllClose(tensors_out, expected_tensors_out);
  assertAllClose(tensor_grads_out, expected_tensor_grads_out);
}

TEST(CustomFusionTest, Basic) {
#if defined(FBCODE_CAFFE2)
  return;
#endif

  auto graph_string = R"IR(
    graph(%0 : Float(2, 3, 4),
          %1 : Float(2, 3, 4)):
      %2 : Tensor = aten::mul(%0, %1)
      %3 : Tensor = aten::mul(%2, %0)
      return (%3))IR";
  auto g = std::make_shared<Graph>();
  torch::jit::parseIR(graph_string, g.get());

  torch::jit::overrideCanFuseOnCPU(true);
  CustomFuseGraph(
      g,
      [](Node* n) { return n->kind() != prim::Param; },
      Symbol::fromQualString("prim::FusionGroup"));
  torch::jit::overrideCanFuseOnCPU(false);

  const auto& nodes = g->nodes();
  auto fusion_group =
      std::find_if(nodes.begin(), nodes.end(), [](const Node* node) {
        return node->kind() == Symbol::fromQualString("prim::FusionGroup");
      });
  AT_ASSERT(fusion_group != nodes.end());

  auto subgraph = fusion_group->g(attr::Subgraph);
  auto hits = 0;
  // two multiplications
  for (const auto& n : subgraph->nodes()) {
    (void)n;
    hits++;
  }
  AT_ASSERT(hits == 2);
}

TEST(CustomFusionTest, NestedBlocks) {
#if defined(FBCODE_CAFFE2)
  return;
#endif

  auto graph_string = R"IR(
  graph(%0 : Float(2, 3, 4),
        %1 : Float(2, 3, 4),
        %2 : Float(2, 3, 4)):
    %3 : int = prim::Constant[value=1]()
    %4 : Tensor = prim::If(%2)
      block0():
        %5 : Tensor = aten::mul(%0, %2)
        %6 : Tensor = aten::mul(%5, %1)
        -> (%6)
      block1():
        %7 : Tensor = aten::add(%0, %2, %3)
        %8 : Tensor = aten::add(%7, %1, %3)
        -> (%8)
    %9 : Tensor = aten::add(%4, %2, %3)
    return (%4))IR";
  auto g = std::make_shared<Graph>();
  torch::jit::parseIR(graph_string, g.get());

  CustomFuseGraph(
      g,
      [](Node* n) { return n->kind() == aten::mul; },
      Symbol::fromQualString("prim::FusionGroup"));

  // Could be done in more efficient ways, but this is only a test.
  std::function<bool(const Block*, Symbol)> dfs = [&](const Block* b,
                                                      Symbol s) {
    for (auto node : b->nodes()) {
      if (node->kind() == s)
        return true;
      for (auto nested_b : node->blocks())
        if (dfs(nested_b, s))
          return true;
    }
    return false;
  };

  AT_ASSERT(dfs(g->block(), Symbol::fromQualString("prim::FusionGroup")));
}

static const auto cf_examples = R"JIT(
  def if_test(a, b):
      # FIXME: use 0 instead of a.
      # c = 0
      c = a
      if bool(a < b):
        c = b
      else:
        c = a
      return c
  def if_one(a, b):
    c = b
    if bool(a < b):
      c = a
    return c
  def while_test(a, i):
    while bool(i < 3):
      a *= a
      i += 1
    return a
)JIT";

TEST(ControlFlowTest, Basic) {
  auto cu = compile(cf_examples);

  auto run = [&](const std::string& name, std::vector<IValue> stack) {
    auto graph = toGraphFunction(cu->get_function(name)).graph();
    Code code(graph, "");
    InterpreterState interp(code);
    interp.run(stack);
    return stack;
  };

  auto L = [](int64_t l) { return IValue(scalar_to_tensor(at::Scalar(l))); };
  auto V = [](IValue t) { return std::move(t).toTensor().item<int64_t>(); };
  auto run_binary = [&](const std::string& name, int64_t a, int64_t b) {
    return V(run(name, {L(a), L(b)})[0]);
  };
  ASSERT_EQ(2, run_binary("if_test", 1, 2));
  ASSERT_EQ(3, run_binary("if_test", 3, 2));
  ASSERT_EQ(2, run_binary("if_one", 2, 3));
  ASSERT_EQ(2, run_binary("if_one", 3, 2));
  ASSERT_EQ(256, run_binary("while_test", 2, 0));
}

TEST(ProtoTest, Basic) {
  ::ONNX_NAMESPACE::ModelProto proto;
  proto.set_producer_name("foo");
}

// test a few features that are not directly used in schemas yet
TEST(SchemaParserTest, NestedArrays) {
  // nested arrays
  auto s = parseSchema("at::what(int[][4] foo) -> ()");
  ASSERT_TRUE(s.arguments().at(0).N() == 4);
  ASSERT_TRUE(IntType::get()->isSubtypeOf(*s.arguments()
                                               .at(0)
                                               .type()
                                               ->expectRef<ListType>()
                                               .getElementType()
                                               ->expectRef<ListType>()
                                               .getElementType()));
  auto s2 = parseSchema("at::what(int[][] foo) -> ()");
  ASSERT_TRUE(IntType::get()->isSubtypeOf(*s2.arguments()
                                               .at(0)
                                               .type()
                                               ->expectRef<ListType>()
                                               .getElementType()
                                               ->expectRef<ListType>()
                                               .getElementType()));
}

TEST(SchemaParserTest, OutVariant) {
  auto schema_with_out = parseSchema(
      "at::foo(Tensor self, *, Tensor(a!) f, Tensor(b!) l) -> (Tensor(a!) f, Tensor(b!) l)");
  ASSERT_TRUE(schema_with_out.arguments().at(1).is_out());
  ASSERT_TRUE(schema_with_out.arguments().at(2).is_out());

  auto schema_without_out =
      parseSchema("at::foo(Tensor self, *, int scalar) -> (int)");

  for (const auto& arg : schema_without_out.arguments()) {
    ASSERT_TRUE(!arg.is_out());
  }

  auto schema_with_is_write = parseSchema(
      "aten::ne_.Scalar(Tensor(a!) self, Scalar other) -> (Tensor(a!))");

  for (const auto& arg : schema_with_is_write.arguments()) {
    ASSERT_TRUE(!arg.is_out());
  }
}

// NOLINTNEXTLINE(cppcoreguidelines-avoid-non-const-global-variables)
TEST(SchemaParserTest, NamedReturns) {
  // named returns
  parseSchema("at::what(Tensor! i_will_be_written_to) -> ()");
  auto s3 =
      parseSchema("at::what() -> (Tensor the_return, Tensor the_return2)");
  ASSERT_TRUE(s3.returns().at(0).name() == "the_return");
  ASSERT_TRUE(s3.returns().at(1).name() == "the_return2");
}

TEST(SchemaParserTest, Futures) {
  // futures
  auto s4 = parseSchema("at::what(Future(int) foo) -> ()");
  ASSERT_TRUE(IntType::get()->isSubtypeOf(
      *s4.arguments().at(0).type()->expectRef<FutureType>().getElementType()));
}

TEST(SchemaParserTest, AnnotatedAliasSets) {
  // test tensor with annotated alias sets
  parseSchema("at::what(Tensor(a) foo) -> (Tensor(a))");
}

TEST(SchemaParserTest, BeforeAfterSets) {
  const auto s = parseSchema(
      "at::what(Tensor(b|c)[](a!) list, Tensor(c) element)"
      " -> (Tensor(b|c)[](a!))");

  // The list itself is annotated with `a`
  const AliasInfo* aliasInfo = s.arguments().at(0).alias_info();
  ASSERT_NE(aliasInfo, nullptr);
  ASSERT_TRUE(
      aliasInfo->beforeSets() ==
      std::unordered_set<Symbol>{Symbol::fromQualString("alias::a")});
  ASSERT_TRUE(aliasInfo->isWrite());

  // Check the contained types
  ASSERT_TRUE(!aliasInfo->containedTypes().empty());
  const auto& containedAliasInfo = aliasInfo->containedTypes()[0];
  const auto expected = std::unordered_set<Symbol>{
      Symbol::fromQualString("alias::b"),
      Symbol::fromQualString("alias::c"),
  };
  ASSERT_TRUE(containedAliasInfo.beforeSets() == expected);
  ASSERT_TRUE(containedAliasInfo.afterSets() == expected);
  ASSERT_FALSE(containedAliasInfo.isWrite());
}

TEST(SchemaParserTest, BeforeAfterSets2) {
  const auto s = parseSchema(
      "at::what(Tensor(b -> b|c)[](a!) list, Tensor(c) element)"
      " -> (Tensor(b|c)[](a!))");

  // The list itself is annotated with `a`
  const AliasInfo* aliasInfo = s.arguments().at(0).alias_info();
  ASSERT_NE(aliasInfo, nullptr);
  ASSERT_EQ(
      aliasInfo->beforeSets(),
      std::unordered_set<Symbol>{Symbol::fromQualString("alias::a")});
  ASSERT_EQ(
      aliasInfo->afterSets(),
      std::unordered_set<Symbol>{Symbol::fromQualString("alias::a")});
  ASSERT_TRUE(aliasInfo->isWrite());
  ASSERT_EQ(aliasInfo->containedTypes().size(), 1);

  // Check the contained types
  ASSERT_TRUE(!aliasInfo->containedTypes().empty());
  const auto& containedAliasInfo = aliasInfo->containedTypes()[0];
  const auto expectedBefore = std::unordered_set<Symbol>{
      Symbol::fromQualString("alias::b"),
  };
  const auto expectedAfter = std::unordered_set<Symbol>{
      Symbol::fromQualString("alias::b"), Symbol::fromQualString("alias::c")};
  ASSERT_TRUE(containedAliasInfo.beforeSets() == expectedBefore);
  ASSERT_TRUE(containedAliasInfo.afterSets() == expectedAfter);
  ASSERT_FALSE(containedAliasInfo.isWrite());
}

TEST(TopologicalIndexTest, Basic) {
  Graph graph;
  auto node1 = graph.create(prim::AutogradZero);
  auto node2 = graph.create(prim::AutogradZero);
  auto node3 = graph.create(prim::AutogradZero);
  auto node4 = graph.create(prim::AutogradZero);

  graph.appendNode(node4);
  graph.prependNode(node1);
  node2->insertAfter(node1);
  node3->insertBefore(node4);

  // nodes should be in numerical order
  ASSERT_TRUE(node1->isBefore(node2));
  ASSERT_TRUE(node1->isBefore(node3));
  ASSERT_TRUE(node1->isBefore(node4));
  ASSERT_TRUE(node2->isAfter(node1));
  ASSERT_TRUE(node2->isBefore(node3));
  ASSERT_TRUE(node2->isBefore(node4));
  ASSERT_FALSE(node3->isBefore(node1));
  ASSERT_FALSE(node3->isBefore(node2));
  ASSERT_FALSE(node3->isAfter(node4));

  // Built up a block structure
  //  node3
  //   /\        ...
  //  A  B     block1
  //      \      ...
  //      C    block2
  auto block1 = node3->addBlock();
  auto A = graph.create(prim::AutogradZero);
  block1->appendNode(A);
  auto B = graph.create(prim::AutogradZero);
  block1->appendNode(B);
  auto block2 = B->addBlock();
  auto C = graph.create(prim::AutogradZero);
  block2->appendNode(C);

  // Check isAfter on different block levels
  ASSERT_TRUE(node1->isBefore(A));
  ASSERT_TRUE(A->isBefore(B));
  ASSERT_TRUE(A->isBefore(C));

  // make sure things don't blow up on deletions
  node2->destroy();
  auto node2p = graph.create(prim::AutogradZero);
  node2p->insertAfter(node1);
  ASSERT_TRUE(node1->isBefore(node2p));
  ASSERT_TRUE(node2p->isBefore(node3));
}

TEST(TopologicalIndexTest, Reindex) {
  // Induce reindexing to test that path
  Graph graph;
  std::map<size_t, Node*> nodes;

  auto anchor = graph.create(prim::AutogradZero);
  graph.appendNode(anchor);
  // Inserting to the same place a lot will trigger reindexing
  for (auto i = 0; i < 100; ++i) {
    auto n = graph.create(prim::AutogradZero);
    n->insertAfter(anchor);
    nodes[i] = n;
  }

  // Nodes should be in reverse order
  for (auto i = 0; i < 100; ++i) {
    for (auto j = i + 1; j < 100; ++j) {
      ASSERT_TRUE(nodes[i]->isAfter(nodes[j]));
    }
  }
}

at::Tensor invokeTestRecordFunction(at::Tensor& t) {
  RECORD_FUNCTION("test", std::vector<c10::IValue>({t}));

  auto t2 = t.pow(2);
  return t2;
}

static const auto invokeTestRecordFunction_JIT = R"JIT(
  def foo(self, t):
    t2 = t.pow(2)
    return t2

  def forward(self, t):
    return self.foo(t)
)JIT";

at::Tensor invokeTestRecordFunctionJIT(at::Tensor& t) {
  RECORD_FUNCTION("test", std::vector<c10::IValue>({t}));

  auto module = std::make_shared<script::Module>(
      "RecordFunctionTestModule", std::make_shared<script::CompilationUnit>());
  module->define(invokeTestRecordFunction_JIT);
  return module->forward({t}).toTensor();
}

using TracedTestValues =
    std::vector<std::tuple<std::string, std::vector<std::vector<int64_t>>>>;

void checkTracedInputs(const TracedTestValues& inputs) {
  bool found_test = false;
  bool found_pow = false;
  bool found_mul = false;
  for (const auto& input : inputs) {
    const auto& fn = std::get<0>(input);
    const auto& sizes = std::get<1>(input);

    if (fn == "test") {
      found_test = true;
      TORCH_CHECK(sizes.size() == 1);
      TORCH_CHECK(sizes[0] == std::vector<int64_t>({1, 2, 3}));
    } else if (fn == "aten::pow") {
      found_pow = true;
      TORCH_CHECK(sizes.size() == 2);
      TORCH_CHECK(sizes[0] == std::vector<int64_t>({1, 2, 3}));
      TORCH_CHECK(sizes[1].empty());
    } else if (fn == "aten::mul") {
      found_mul = true;
      TORCH_CHECK(sizes.size() > 1);
      TORCH_CHECK(sizes[0] == std::vector<int64_t>({1, 2, 3}));
    }
  }
  TORCH_CHECK(found_test);
  TORCH_CHECK(found_pow);
  TORCH_CHECK(found_mul);
}

void checkTracedOutputs(const TracedTestValues& outputs) {
  bool found_test = false;
  bool found_pow = false;
  bool found_mul = false;
  for (const auto& output : outputs) {
    const auto& fn = std::get<0>(output);
    const auto& sizes = std::get<1>(output);

    if (fn == "test") {
      found_test = true;
      TORCH_CHECK(sizes.empty());
    } else if (fn == "aten::pow") {
      found_pow = true;
      TORCH_CHECK(sizes.size() == 1);
      TORCH_CHECK(sizes[0] == std::vector<int64_t>({1, 2, 3}));
    } else if (fn == "aten::mul") {
      found_mul = true;
      TORCH_CHECK(sizes.size() == 1);
      TORCH_CHECK(sizes[0] == std::vector<int64_t>({1, 2, 3}));
    }
  }
  TORCH_CHECK(found_test);
  TORCH_CHECK(found_pow);
  TORCH_CHECK(found_mul);
}

static bool bad_scope = false;
template <RecordScope scope, size_t* cnt>
std::unique_ptr<at::ObserverContext> checkScopeCallback(
    const at::RecordFunction& fn) {
  if (fn.scope() == scope) {
    ++(*cnt);
  } else {
    bad_scope = true;
  }
  return nullptr;
}

template <RecordScope scope, size_t* cnt>
void pushScopedCallback() {
  at::addGlobalCallback(
      at::RecordFunctionCallback(checkScopeCallback<scope, cnt>)
          .scopes({scope}));
}

// These cannot be function-local because that would prohibit them
// from being used as template arguments prior to C++17.
static size_t fun_cnt;
static size_t ts_fun_cnt;
static size_t user_scope_cnt;

void checkScopeCallbacks() {
  static bool found_function_scope;
  static bool found_method_scope;
  static bool found_user_scope;
  found_function_scope = false;
  found_method_scope = false;
  found_user_scope = false;
  at::addGlobalCallback(at::RecordFunctionCallback(
      [](const at::RecordFunction& fn) -> std::unique_ptr<at::ObserverContext> {
        if (fn.scope() == at::RecordScope::FUNCTION &&
            std::string(fn.name().str()) == "test_function") {
          found_function_scope = true;
        }
        if (fn.scope() == at::RecordScope::TORCHSCRIPT_FUNCTION &&
            std::string(fn.name().str()) == "test_method") {
          found_method_scope = true;
        }
        if (fn.scope() == at::RecordScope::USER_SCOPE &&
            std::string(fn.name().str()) == "test_user_scope") {
          found_user_scope = true;
        }
        return nullptr;
      }));

  bad_scope = false;
  fun_cnt = 0;
  pushScopedCallback<at::RecordScope::FUNCTION, &fun_cnt>();
  ts_fun_cnt = 0;
  pushScopedCallback<at::RecordScope::TORCHSCRIPT_FUNCTION, &ts_fun_cnt>();
  user_scope_cnt = 0;
  pushScopedCallback<at::RecordScope::USER_SCOPE, &user_scope_cnt>();

  TORCH_CHECK(at::hasCallbacks());

  {
    RECORD_TORCHSCRIPT_FUNCTION("test_method", {});
    { RECORD_FUNCTION("test_function", {}); }
    { RECORD_USER_SCOPE("test_user_scope"); }
  }

  TORCH_CHECK(!bad_scope);
  TORCH_CHECK(fun_cnt == 1);
  TORCH_CHECK(ts_fun_cnt == 1);
  TORCH_CHECK(user_scope_cnt == 1);

  TORCH_CHECK(found_function_scope);
  TORCH_CHECK(found_method_scope);
  TORCH_CHECK(found_user_scope);
}

static TracedTestValues traced_inputs;
static TracedTestValues traced_outputs;
static std::unordered_set<std::string> ts_input_names;
static std::unordered_set<std::string> ts_output_names;

std::unique_ptr<at::ObserverContext> tracedInputsCallback(
    const RecordFunction& fn) {
  if (fn.scope() == RecordScope::FUNCTION) {
    auto inputs = fn.inputs();
    std::vector<std::vector<int64_t>> sizes;
    for (const auto& input : inputs) {
      if (input.isTensor()) {
        sizes.push_back(input.toTensor().sizes().vec());
      } else if (input.isScalar()) {
        // NOLINTNEXTLINE(modernize-use-emplace)
        sizes.push_back(std::vector<int64_t>());
      }
    }
    traced_inputs.push_back(std::make_tuple(fn.name().str(), sizes));
  } else if (fn.scope() == RecordScope::TORCHSCRIPT_FUNCTION) {
    ts_input_names.insert(fn.name().str());
  }
  return nullptr;
}

void tracedOutputsCallback(const RecordFunction& fn, ObserverContext* ctx_ptr) {
  if (fn.scope() == RecordScope::FUNCTION) {
    auto outputs = fn.outputs();
    std::vector<std::vector<int64_t>> sizes;
    for (const auto& output : outputs) {
      if (output.isTensor()) {
        sizes.push_back(output.toTensor().sizes().vec());
      } else if (output.isScalar()) {
        sizes.emplace_back();
      }
    }
    traced_outputs.push_back(std::make_tuple(fn.name().str(), sizes));
  } else if (fn.scope() == RecordScope::TORCHSCRIPT_FUNCTION) {
    ts_output_names.insert(fn.name().str());
  }
}

TEST(RecordFunctionTest, TracedTestInputsOutputs) {
  // disabling the inlining of method calls
  GraphOptimizerEnabledGuard opt_guard(false);

  // [(fn, [[sizes], [sizes], ...]), ...]
  addGlobalCallback(
      RecordFunctionCallback(tracedInputsCallback, tracedOutputsCallback)
          .needsInputs(true)
          .needsOutputs(true));

  TracedTestValues eager_inputs, eager_outputs, jit_inputs, jit_outputs;
  {
    auto t = torch::randn({1, 2, 3}, at::kCPU);
    t.set_requires_grad(true);
    auto t2 = invokeTestRecordFunction(t);
    t2.backward(torch::ones_like(t2, at::MemoryFormat::Preserve));
    eager_inputs = traced_inputs;
    eager_outputs = traced_outputs;
    traced_inputs.clear();
    traced_outputs.clear();

    TORCH_CHECK(ts_input_names.empty());
    TORCH_CHECK(ts_output_names.empty());

    t = torch::randn({1, 2, 3}, at::kCPU);
    t.set_requires_grad(true);
    t2 = invokeTestRecordFunctionJIT(t);
    t2.backward(torch::ones_like(t2, at::MemoryFormat::Preserve));
    jit_inputs = traced_inputs;
    jit_outputs = traced_outputs;
    traced_inputs.clear();
    traced_outputs.clear();
  }

  TORCH_CHECK(ts_input_names.find("forward") != ts_input_names.end());
  TORCH_CHECK(ts_input_names.find("foo") != ts_input_names.end());
  TORCH_CHECK(ts_output_names.find("forward") != ts_output_names.end());
  TORCH_CHECK(ts_output_names.find("foo") != ts_output_names.end());

  checkTracedInputs(eager_inputs);
  checkTracedOutputs(eager_outputs);
  checkTracedInputs(jit_inputs);
  checkTracedOutputs(jit_outputs);
  at::clearCallbacks();
}

static int sampled_cb_ctr = 0;
std::unique_ptr<ObserverContext> sampledCallback(const RecordFunction& fn) {
  if (std::string(fn.name().str()) == "test") {
    ++sampled_cb_ctr;
  }
  return nullptr;
}

static int non_sampled_cb_ctr = 0;
std::unique_ptr<ObserverContext> nonSampledCallback(const RecordFunction& fn) {
  if (std::string(fn.name().str()) == "test") {
    ++non_sampled_cb_ctr;
  }
  return nullptr;
}

TEST(RecordFunctionTest, SampledCallbacks) {
  // disabling the inlining of method calls
  GraphOptimizerEnabledGuard opt_guard(false);

  // test sampled callbacks
  sampled_cb_ctr = 0;
  auto setup_sampled_callback = [](double sampling_prob) {
    return addGlobalCallback(
        RecordFunctionCallback(sampledCallback).samplingProb(sampling_prob));
  };

  addGlobalCallback(RecordFunctionCallback(nonSampledCallback));

  auto handle = setup_sampled_callback(0.5);

  auto run_test_function = []() {
    auto t = torch::randn({1, 2, 3}, at::kCPU);
    for (auto k = 0; k < 1000; k++) {
      invokeTestRecordFunction(t);
    }
  };

  run_test_function();
  TORCH_CHECK(non_sampled_cb_ctr == 1000);
  TORCH_CHECK(sampled_cb_ctr > 0 && sampled_cb_ctr < 1000);

  sampled_cb_ctr = 0;
  removeCallback(handle);
  handle = setup_sampled_callback(0.0);
  run_test_function();

  TORCH_CHECK(non_sampled_cb_ctr == 2000);
  TORCH_CHECK(sampled_cb_ctr == 0);

  sampled_cb_ctr = 0;
  removeCallback(handle);
  // NOLINTNEXTLINE(clang-analyzer-deadcode.DeadStores)
  handle = setup_sampled_callback(1.0);
  run_test_function();

  TORCH_CHECK(non_sampled_cb_ctr == 3000);
  TORCH_CHECK(sampled_cb_ctr == 1000);
  clearCallbacks();

  // test the scope of the callbacks
  checkScopeCallbacks();
  clearCallbacks();
}

TEST(RecordFunctionTest, RecordFunctionGuard) {
  // disabling the inlining of method calls
  GraphOptimizerEnabledGuard opt_guard(false);

  static std::vector<std::string> fn_names;
  static std::mutex guard_mtx;

  // check record function guard
  addGlobalCallback(RecordFunctionCallback(
      [](const RecordFunction& fn) -> std::unique_ptr<at::ObserverContext> {
        std::lock_guard<std::mutex> lock(guard_mtx);
        // NOLINTNEXTLINE(modernize-use-emplace)
        fn_names.push_back(fn.name().str());
        return nullptr;
      }));
  {
    RecordFunctionGuard g1(false);
    {
      RECORD_USER_SCOPE("A");
      {
        RecordFunctionGuard g2(true);
        RECORD_USER_SCOPE("B");
        {
          DisableRecordFunctionGuard g3;
          RECORD_USER_SCOPE("C");
        }
      }
      { RECORD_USER_SCOPE("D"); }
    }
  }
  TORCH_CHECK(fn_names.size() == 1);
  TORCH_CHECK(fn_names[0] == "B");
  clearCallbacks();
}

static std::vector<size_t> ids;

template <size_t id>
auto add_remove_test_add_cb() {
  return addGlobalCallback(RecordFunctionCallback(
      [](const RecordFunction& fn) -> std::unique_ptr<at::ObserverContext> {
        ids.push_back(id);
        return nullptr;
      }));
}

TEST(RecordFunctionTest, Callbacks) {
  // disabling the inlining of method calls
  GraphOptimizerEnabledGuard opt_guard(false);

  auto h1 = add_remove_test_add_cb<1>();
  // NOLINTNEXTLINE(clang-analyzer-deadcode.DeadStores)
  auto h2 = add_remove_test_add_cb<2>();
  auto h3 = add_remove_test_add_cb<3>();

  { RECORD_USER_SCOPE("test"); }

  TORCH_CHECK(ids.size() == 3);
  TORCH_CHECK(std::find(ids.begin(), ids.end(), 1) != ids.end());
  TORCH_CHECK(std::find(ids.begin(), ids.end(), 2) != ids.end());
  TORCH_CHECK(std::find(ids.begin(), ids.end(), 3) != ids.end());

  ids.clear();
  removeCallback(h1);

  { RECORD_USER_SCOPE("test"); }

  TORCH_CHECK(ids.size() == 2);
  TORCH_CHECK(std::find(ids.begin(), ids.end(), 2) != ids.end());
  TORCH_CHECK(std::find(ids.begin(), ids.end(), 3) != ids.end());

  ids.clear();
  removeCallback(h3);

  { RECORD_USER_SCOPE("test"); }

  TORCH_CHECK(ids.size() == 1);
  TORCH_CHECK(std::find(ids.begin(), ids.end(), 2) != ids.end());

  clearCallbacks();

  // thread local / global callbacks

  ids.clear();
  add_remove_test_add_cb<1>();

  { RECORD_USER_SCOPE("test"); }

  TORCH_CHECK(ids.size() == 1);
  TORCH_CHECK(ids[0] == 1);
  ids.clear();

  auto th = std::thread([]() {
    addThreadLocalCallback(RecordFunctionCallback(
        [](const RecordFunction& fn) -> std::unique_ptr<at::ObserverContext> {
          ids.push_back(2);
          return nullptr;
        }));

    { RECORD_USER_SCOPE("test_thread"); }
  });
  th.join();
  TORCH_CHECK(ids.size() == 2);
  TORCH_CHECK(std::find(ids.begin(), ids.end(), 1) != ids.end());
  TORCH_CHECK(std::find(ids.begin(), ids.end(), 2) != ids.end());
  ids.clear();

  { RECORD_USER_SCOPE("test"); }

  TORCH_CHECK(ids.size() == 1);
  TORCH_CHECK(ids[0] == 1);
  ids.clear();

  clearCallbacks();

  // START: thread local / global context check callbacks
  struct TestContext : public ObserverContext {
    int a{0};
    std::string b;
  };
  ids.clear();
  { // START: global test
    addGlobalCallback(RecordFunctionCallback(
        [](const RecordFunction&
           /* unused */) -> std::unique_ptr<at::ObserverContext> {
          auto ctx = std::make_unique<TestContext>();
          ctx->a = 123;
          ctx->b = "test_str";
          ids.push_back(1);
          return ctx;
        },
        [](const RecordFunction& /* unused */, ObserverContext* ctx_ptr) {
          auto ctx = dynamic_cast<TestContext*>(ctx_ptr);
          TORCH_CHECK(ctx_ptr != nullptr);
          TORCH_CHECK(ctx->a == 123);
          TORCH_CHECK(ctx->b == "test_str");
        }));

    { RECORD_USER_SCOPE("test"); }

    TORCH_CHECK(ids.size() == 1);
    TORCH_CHECK(ids[0] == 1);
    ids.clear();
  } // END: global test
  { // START: thread local test
    auto ctx_th = std::thread([]() {
      const int test_val = 234;
      const std::string test_str = "test thread str";
      addThreadLocalCallback(RecordFunctionCallback(
          [](const RecordFunction&
             /* unused */) -> std::unique_ptr<at::ObserverContext> {
            auto ctx = std::make_unique<TestContext>();
            ctx->a = 234;
            ctx->b = "test_thread_str";
            ids.push_back(2);
            return ctx;
          },
          [](const RecordFunction& /* unused */, ObserverContext* ctx_ptr) {
            auto ctx = dynamic_cast<TestContext*>(ctx_ptr);
            TORCH_CHECK(ctx_ptr != nullptr);
            TORCH_CHECK(ctx->a == 234);
            TORCH_CHECK(ctx->b == "test_thread_str");
          }));

      // Will call both global and thread local callbacks.
      { RECORD_USER_SCOPE("test_thread"); }
    });
    ctx_th.join();
    TORCH_CHECK(ids.size() == 2);
    TORCH_CHECK(std::find(ids.begin(), ids.end(), 1) != ids.end());
    TORCH_CHECK(std::find(ids.begin(), ids.end(), 2) != ids.end());
    ids.clear();
  } // END: thread local test

  clearCallbacks();
}

TEST(RecordFunctionTest, ShouldRun) {
  // disabling the inlining of method calls
  GraphOptimizerEnabledGuard opt_guard(false);

  static bool ran = false;
  auto handle = addGlobalCallback(RecordFunctionCallback(
      [](const RecordFunction& fn) -> std::unique_ptr<at::ObserverContext> {
        ran = true;
        return nullptr;
      }));

  { RECORD_USER_SCOPE("test"); }

  EXPECT_TRUE(ran) << "first run didn't happen";
  ran = false;

  disableCallback(handle);

  { RECORD_USER_SCOPE("test"); }

  EXPECT_FALSE(ran) << "second run happened but shouldn't have";
  ran = false;

  reenableCallback(handle);

  { RECORD_USER_SCOPE("test"); }

  EXPECT_TRUE(ran) << "run after re-enable didn't happen";
  ran = false;

  clearCallbacks();
}

TEST(RecordFunctionTest, Basic) {
  // disabling the inlining of method calls
  GraphOptimizerEnabledGuard opt_guard(false);

  static std::string recorded_op;
  static bool has_ids = false;

  // test propagation of TLS callbacks
  std::thread t([]() {
    RecordFunctionGuard enable_rec_fn;
    auto handle = addThreadLocalCallback(RecordFunctionCallback(
        [](const RecordFunction& fn) -> std::unique_ptr<at::ObserverContext> {
          recorded_op = fn.name().str();
          return nullptr;
        }));
    ThreadLocalState state;
    std::thread t_child([state]() {
      ThreadLocalStateGuard g_tls(state);
      RECORD_USER_SCOPE("test_in_thread");
    });
    t_child.join();
    EXPECT_EQ(recorded_op, "test_in_thread");
    removeCallback(handle);
  });
  t.join();
  clearCallbacks();

  // test set ids
  addGlobalCallback(
      RecordFunctionCallback(
          [](const RecordFunction& fn) -> std::unique_ptr<at::ObserverContext> {
            has_ids = fn.handle() > 0;
            return nullptr;
          })
          .needsIds(true));
  { RECORD_USER_SCOPE("test"); }
  TORCH_CHECK(has_ids);
  clearCallbacks();
  has_ids = false;
  addGlobalCallback(RecordFunctionCallback(
      [](const RecordFunction& fn) -> std::unique_ptr<at::ObserverContext> {
        has_ids = fn.handle() > 0;
        return nullptr;
      }));
  { RECORD_USER_SCOPE("test"); }
  TORCH_CHECK(!has_ids);
  clearCallbacks();
}

TEST(RecordFunctionTest, OperatorNameOverload) {
  static std::set<std::string> operator_names;
  at::addGlobalCallback(at::RecordFunctionCallback(
                            [](const at::RecordFunction& fn)
                                -> std::unique_ptr<at::ObserverContext> {
                              c10::optional<c10::OperatorName> op_name =
                                  fn.operator_name();
                              if (op_name.has_value()) {
                                operator_names.insert(c10::toString(*op_name));
                              } else {
                                operator_names.insert("No Operator Name");
                              }
                              return nullptr;
                            })
                            .scopes({at::RecordScope::FUNCTION}));
  auto t = torch::randn({1, 2, 3}, at::kCPU);
  t.set_requires_grad(false);
  auto t2 = t.pow(2);

  at::clearCallbacks();
  EXPECT_TRUE(operator_names.count("No Operator Name") == 0)
      << "Expected that all traced operators had an associated OperatorName object";
  EXPECT_TRUE(operator_names.count("aten::randn") == 1)
      << "Expected aten::randn to have been called and recorded, but it was not";
  EXPECT_TRUE(operator_names.count("aten::pow.Tensor_Scalar") == 1)
      << "Expected aten::pow.Tensor_Scalar to have been called and recorded, but it was not";
}

class TestThreadLocalDebugInfo : public c10::DebugInfoBase {
 public:
  int getModelId() const {
    return model_id_;
  }

  void setModelId(int model_id) {
    model_id_ = model_id;
  }

  // NOLINTNEXTLINE(modernize-use-override,modernize-use-equals-default)
  virtual ~TestThreadLocalDebugInfo() {}

 private:
  int model_id_ = 0;
};

void checkDebugInfo(c10::DebugInfoKind kind, int model_id) {
  auto* debug_info = c10::ThreadLocalDebugInfo::get(kind);
  TORCH_CHECK(debug_info != nullptr);
  auto* test_debug_info = dynamic_cast<TestThreadLocalDebugInfo*>(debug_info);
  TORCH_CHECK(test_debug_info != nullptr);
  TORCH_CHECK(test_debug_info->getModelId() == model_id);
}

TEST(ThreadLocalDebugInfoTest, Basic) {
  static std::atomic<bool> done{false};

  TORCH_CHECK(
      c10::ThreadLocalDebugInfo::get(c10::DebugInfoKind::TEST_INFO) == nullptr);
  auto debug_info = std::make_shared<TestThreadLocalDebugInfo>();
  debug_info->setModelId(42);
  {
    c10::DebugInfoGuard guard(c10::DebugInfoKind::TEST_INFO, debug_info);
    checkDebugInfo(c10::DebugInfoKind::TEST_INFO, 42);
  }

  // check that thread local debug info is propagated through fork calls
  TORCH_CHECK(
      c10::ThreadLocalDebugInfo::get(c10::DebugInfoKind::TEST_INFO) == nullptr);
  {
    c10::DebugInfoGuard guard(c10::DebugInfoKind::TEST_INFO, debug_info);
    at::launch([]() {
      checkDebugInfo(c10::DebugInfoKind::TEST_INFO, 42);
      done = true;
    });
  }
  while (!done) {
  }

  // check that thread local debug info is propagated through backward pass
  TORCH_CHECK(
      c10::ThreadLocalDebugInfo::get(c10::DebugInfoKind::TEST_INFO) == nullptr);
  done = false;
  auto handle = addGlobalCallback(RecordFunctionCallback(
      [](const RecordFunction&) -> std::unique_ptr<at::ObserverContext> {
        checkDebugInfo(c10::DebugInfoKind::TEST_INFO, 42);
        done = true;
        return nullptr;
      }));
  {
    c10::DebugInfoGuard guard(c10::DebugInfoKind::TEST_INFO, debug_info);
    auto t = torch::randn({1, 2, 3}, at::kCPU);
    t.set_requires_grad(true);
    auto t2 = t.pow(2);
    t2.backward(torch::ones_like(t2, at::MemoryFormat::Preserve));
  }
  removeCallback(handle);
  TORCH_CHECK(done);

  // check nested debug info
  TORCH_CHECK(
      c10::ThreadLocalDebugInfo::get(c10::DebugInfoKind::TEST_INFO) == nullptr);
  {
    c10::DebugInfoGuard guard(c10::DebugInfoKind::TEST_INFO, debug_info);
    {
      checkDebugInfo(c10::DebugInfoKind::TEST_INFO, 42);
      {
        auto debug_info = std::make_shared<TestThreadLocalDebugInfo>();
        debug_info->setModelId(314);
        c10::DebugInfoGuard guard(c10::DebugInfoKind::TEST_INFO_2, debug_info);
        {
          checkDebugInfo(c10::DebugInfoKind::TEST_INFO, 42);
          checkDebugInfo(c10::DebugInfoKind::TEST_INFO_2, 314);
          done = false;
          at::launch([]() {
            checkDebugInfo(c10::DebugInfoKind::TEST_INFO, 42);
            checkDebugInfo(c10::DebugInfoKind::TEST_INFO_2, 314);
            done = true;
          });
          while (!done) {
          }
        }
      }
    }
  }
}

TEST(FallbackGraphsTest, Basic) {
  static const auto nestGraphIntoFallbackGraph =
      [](const std::shared_ptr<Graph>& graph) {
        ProfilingRecord::removeProfileCounter(graph->block());
        auto fallback =
            replaceBlockWithFallbackGraph(graph->block(), graph->inputs());
        for (size_t i = 0; i < graph->outputs().size(); i++) {
          graph->outputs()[i]->replaceAllUsesWith(fallback->output(i));
          fallback->output(i)->copyMetadata(graph->outputs()[i]);
        }
        for (auto it = graph->block()->nodes().rbegin();
             it != fallback->iterator();
             it++) {
          it.destroyCurrent();
        }
      };

  auto x = at::randn({1}, at::kCPU);
  auto y = at::randn({1}, at::kCPU);
  auto stack = createStack({x.clone(), y.clone()});

  auto graph_string = R"IR(
    graph(%0 : Float(1),
          %1 : Float(1)):
      %2 : Tensor = aten::mul(%0, %1)
      %3 : Tensor = aten::mul(%2, %0)
      return (%3))IR";
  auto graph = std::make_shared<Graph>();
  torch::jit::parseIR(graph_string, graph.get());

  {
    Code code(graph, "");
    InterpreterState interpreter{code};
    interpreter.run(stack);
  }
  at::Tensor et;
  pop(stack, et);
  float ef = et.item<float>();
  {
    EnableProfilingGuard epg;
    GraphFunction f("fallbackGraphs", graph, nullptr);
    for (size_t i = 0; i < getNumProfiledRuns() + 1; i++) {
      stack.emplace_back(x.clone());
      stack.emplace_back(y.clone());
      if (i == getNumProfiledRuns()) {
        // we will be modifying a profiled graph
        // before ProfilingGraphExecutor
        // will optimize it in the next iteration
        auto opt_graph = lastExecutedOptimizedGraph();
        // this is safe to do since we are done profiling
        ProfilingRecord::removeProfileCounter(opt_graph->block());
        replaceBlockWithFallbackGraph(opt_graph->block(), opt_graph->inputs());
        auto it = opt_graph->block()->nodes().begin();
        ASSERT_EQ(it->kind(), prim::FallbackGraph);
        auto fallback = *it++;
        ASSERT_EQ(it, opt_graph->block()->nodes().end());
        ASSERT_TRUE(fallback->hasAttribute(attr::Subgraph));
        testing::FileCheck()
            .check("Tensor = aten::mul")
            ->check("Tensor = aten::mul")
            ->run(*fallback->g(attr::Subgraph));
      }
      f.run(stack);
      at::Tensor at;
      pop(stack, at);
      float af = at.item<float>();
      ASSERT_EQ(af, ef);
    }

    auto opt_graph = lastExecutedOptimizedGraph();
    testing::FileCheck()
        .check("(Tensor) = prim::CallFunction")
        ->run(*opt_graph);
  }
}

// TODO this test wasn't running and is broken.
// TEST(AutogradProfilerTest, Basic) {
//   constexpr int batch_size = 4;
//   constexpr int input_size = 256;
//   constexpr int seq_len = 32;

//   int hidden_size = 2 * input_size;
//   auto input = torch::randn({seq_len, batch_size, input_size}, at::kCPU);
//   auto hx = torch::randn({batch_size, hidden_size}, at::kCPU);
//   auto cx = torch::randn({batch_size, hidden_size}, at::kCPU);
//   auto w_ih = t_def(torch::randn({4 * hidden_size, input_size}, at::kCPU));
//   auto w_hh = t_def(torch::randn({4 * hidden_size, hidden_size}, at::kCPU));

//   std::stringstream ss;
//   {
//     RecordProfile guard(ss);
//     for (size_t i = 0; i < 100; ++i) {
//       std::tie(hx, cx) = lstm(input[0], hx, cx, w_ih, w_hh);
//     }
//   }

//   std::string result = ss.str();
//   size_t count = 0;
//   for (size_t pos = 0; (pos = result.find("tanh", pos)) != std::string::npos;
//        count++, pos++) {
//   }
//   ASSERT_EQ((count, 200);
// }

TEST(NoneSchemaMatchTest, Basic) {
  RegisterOperators reg({
      Operator(
          "prim::test_none() -> int?",
          [](Stack& stack) { push(stack, IValue()); },
          aliasAnalysisFromSchema()),
      Operator(
          "prim::is_none(int? a) -> bool",
          [](Stack& stack) {
            IValue a = pop(stack);
            if (a.isNone()) {
              push(stack, true);
            } else {
              push(stack, false);
            }
          },
          aliasAnalysisFromSchema()),
  });

  // Constant propagation will run test_none and produce a None,
  // testing that its type is set appropriately and schema matching  doesn't
  // fail when running is_none

  auto r = std::make_shared<Graph>();
  auto& g = *r;
  auto opt_int = g.insert(Symbol::fromQualString("prim::test_none"), {});
  auto out_bool = g.insert(Symbol::fromQualString("prim::is_none"), {opt_int});
  g.registerOutput(out_bool);
  ConstantPropagation(r);

  auto nodes = r->block()->nodes();
  // checking that constant propagation ran wo/failure
  AT_ASSERT(std::distance(nodes.begin(), nodes.end()) == 1);
}

static int testPassValue = 0;
void fakePass(std::shared_ptr<Graph>& g) {
  testPassValue++;
  return;
}

RegisterPass p(fakePass);

TEST(PassManagementTest, Basic) {
  std::shared_ptr<Graph> graph = std::make_shared<Graph>();
  parseIR(
      R"IR(
graph(%a):
  return (%a))IR",
      &*graph);

  std::vector<IValue> stack = {IValue(torch::randn({22}, at::kCPU))};
  auto run = [&](std::shared_ptr<Graph>& graph, std::vector<IValue> stack) {
    GraphExecutor executor(graph, "");
    executor.run(stack);
    return stack;
  };
  run(graph, stack);
  // we will not run fusion in simple mode
  if (!getExecutorMode()) {
    AT_ASSERT(testPassValue);
  }
}

static void checkShape(TypePtr typ, std::vector<int64_t> expected) {
  auto ptp = typ->expect<TensorType>();
  ASSERT_EQ(ptp->sizes().concrete_sizes().value(), expected);
}

static void checkShape(
    Node* n,
    std::vector<int64_t> expected,
    bool prev = true) {
  auto profile = (prev) ? n->inputs().at(0)->node() : n;
  checkShape(profile->output()->type(), expected);
}

void count_(
    Block* block,
    const std::function<bool(Node* n)>& pred,
    size_t& count) {
  for (Node* n : block->nodes()) {
    if (pred(n)) {
      count++;
    }

    for (Block* ib : n->blocks()) {
      count_(ib, pred, count);
    }
  }
}

size_t countNodes(
    const std::shared_ptr<Graph>& graph,
    const std::function<bool(Node* n)>& pred) {
  size_t count = 0;
  count_(graph->block(), pred, count);
  return count;
}

bool true_pred(Node* n) {
  return true;
};

bool is_loop(Node* n) {
  return n->kind() == prim::Loop;
};

TEST(LoopPeelerTest, NoInductionVariableUse) {
  // do not use an induction variable explicitly
  static const auto str_func_def = R"JIT(
    def test_peel_n_times():
      sum = 0
      for i in range(10):
        sum += 2
      return sum
    )JIT";

  auto cu = compile(str_func_def);
  auto& f = toGraphFunction(cu->get_function("test_peel_n_times"));
  auto stack = createStack({});
  // peeling loop once
  {
    LoopsPeeler peeler(true_pred, 1);
    auto copy = f.graph()->copy();
    peeler.run(copy);
    int num_loops =
        std::count_if(copy->nodes().begin(), copy->nodes().end(), is_loop);
    ASSERT_EQ(num_loops, 2);
    Code code(copy, "");
    InterpreterState interpreter{code};
    interpreter.run(stack);
    ASSERT_EQ(stack.back().toInt(), 20);
  }

  // test peeling more than one iteration
  {
    LoopsPeeler peeler(true_pred, 3);
    auto copy = f.graph()->copy();
    peeler.run(copy);
    int num_loops =
        std::count_if(copy->nodes().begin(), copy->nodes().end(), is_loop);
    ASSERT_EQ(num_loops, 2);
    Code code(copy, "");
    InterpreterState interpreter{code};
    interpreter.run(stack);
    ASSERT_EQ(stack.back().toInt(), 20);
  }
}

TEST(LoopPeelerTest, YesInductionVariableUse) {
  // uses the induction variable
  static const auto str_func_def = R"JIT(
    def test_peel_n_times():
      sum = 0
      for i in range(10):
        sum += i
      return sum
    )JIT";

  auto cu = compile(str_func_def);
  auto& f = toGraphFunction(cu->get_function("test_peel_n_times"));
  auto stack = createStack({});
  // peeling loop once
  {
    LoopsPeeler peeler(true_pred, 1);
    auto copy = f.graph()->copy();
    peeler.run(copy);
    int num_loops =
        std::count_if(copy->nodes().begin(), copy->nodes().end(), is_loop);
    ASSERT_EQ(num_loops, 2);
    Code code(copy, "");
    InterpreterState interpreter{code};
    interpreter.run(stack);
    ASSERT_EQ(stack.back().toInt(), 45);
  }

  // test peeling more than one iteration
  {
    LoopsPeeler peeler(true_pred, 3);
    auto copy = f.graph()->copy();
    peeler.run(copy);
    int num_loops =
        std::count_if(copy->nodes().begin(), copy->nodes().end(), is_loop);
    ASSERT_EQ(num_loops, 2);
    Code code(copy, "");
    InterpreterState interpreter{code};
    interpreter.run(stack);
    ASSERT_EQ(stack.back().toInt(), 45);
  }
}

TEST(LoopPeelerTest, LoopWithTerminationCondition) {
  // tests with explicit termination conditions
  static const auto str_func_def = R"JIT(
    def test_with_cond_times():
      sum = 0
      i = 0
      while (sum < 2):
        sum += i
        i += 1
      return sum
    )JIT";

  // the peel changes the termination condition to false
  // so the original loop doesn't run
  auto cu = compile(str_func_def);
  auto& f = toGraphFunction(cu->get_function("test_with_cond_times"));
  auto stack = createStack({});
  // peeling 5 iterations should update the termination
  // condition to false
  {
    LoopsPeeler peeler(true_pred, 5);
    auto copy = f.graph()->copy();
    peeler.run(copy);
    int num_loops =
        std::count_if(copy->nodes().begin(), copy->nodes().end(), is_loop);
    ASSERT_EQ(num_loops, 2);
    Code code(copy, "");
    InterpreterState interpreter{code};
    interpreter.run(stack);
    ASSERT_EQ(stack.back().toInt(), 3);
  }

  // the termination condition remains true
  {
    LoopsPeeler peeler(true_pred, 1);
    auto copy = f.graph()->copy();
    peeler.run(copy);
    int num_loops =
        std::count_if(copy->nodes().begin(), copy->nodes().end(), is_loop);
    ASSERT_EQ(num_loops, 2);
    Code code(copy, "");
    InterpreterState interpreter{code};
    interpreter.run(stack);
    ASSERT_EQ(stack.back().toInt(), 3);
  }
}

// tests simple nested loops
TEST(LoopPeelerTest, SimpleNestedLoops) {
  static const auto str_func_def = R"JIT(
    def test_nested_loops():
      sum = 0
      i = 0
      for i in range(10):
        for j in range(10):
          sum += i + j
      return sum
    )JIT";

  auto cu = compile(str_func_def);
  auto& f = toGraphFunction(cu->get_function("test_nested_loops"));
  auto stack = createStack({});

  {
    LoopsPeeler peeler(true_pred, 1);
    auto copy = f.graph()->copy();
    peeler.run(copy);
    ASSERT_EQ(countNodes(copy, is_loop), 5);
    Code code(copy, "");
    InterpreterState interpreter{code};
    interpreter.run(stack);
    ASSERT_EQ(stack.back().toInt(), 900);
  }

  {
    LoopsPeeler peeler(true_pred, 5);
    auto copy = f.graph()->copy();
    peeler.run(copy);
    ASSERT_EQ(countNodes(copy, is_loop), 5);
    Code code(copy, "");
    InterpreterState interpreter{code};
    interpreter.run(stack);
    ASSERT_EQ(stack.back().toInt(), 900);
  }
}

TEST(LoopPeelerTest, SimpleNestedLoops2) {
  static const auto str_func_def = R"JIT(
    def test_nested_loops():
      sum = 0
      i = 0
      for i in range(10):
        j = 0
        while sum < 2:
          sum += i + j
          j += 1
      return sum
    )JIT";

  auto cu = compile(str_func_def);
  auto& f = toGraphFunction(cu->get_function("test_nested_loops"));
  auto stack = createStack({});
  {
    LoopsPeeler peeler(true_pred, 1);
    auto copy = f.graph()->copy();
    peeler.run(copy);
    ASSERT_EQ(countNodes(copy, is_loop), 5);
    Code code(copy, "");
    InterpreterState interpreter{code};
    interpreter.run(stack);
    ASSERT_EQ(stack.back().toInt(), 3);
  }

  {
    LoopsPeeler peeler(true_pred, 5);
    auto copy = f.graph()->copy();
    peeler.run(copy);
    ASSERT_EQ(countNodes(copy, is_loop), 5);
    Code code(copy, "");
    InterpreterState interpreter{code};
    interpreter.run(stack);
    ASSERT_EQ(stack.back().toInt(), 3);
  }
}

<<<<<<< HEAD
TEST(JitTracing, Basic2) {
  // run `python test_jit_fuser_te.py TestTEFuser.test_save_mobilenet`
  // to generate `test/mobilenet_v3_large.pt`
  Module model = torch::jit::load("test/mobilenet_v3_large.pt");
  model.eval();
  model = freeze_module(model);
  auto graph = model.get_method("forward").graph();
  GRAPH_DUMP("Before OptimizeFrozenGraph:", graph);
  OptimizeFrozenGraph(graph, true);
  auto x = at::randn({1, 3, 224, 224}, at::kCPU);
  Stack stack;
  push(stack, model._ivalue());
  push(stack, x);
=======
TEST(JitTracing, Basic) {
  constexpr int batch_size = 4;
  constexpr int input_size = 256;

  int hidden_size = 2 * input_size;

  auto input = at::randn({batch_size, input_size}, at::kCPU);
  auto hx = at::randn({batch_size, hidden_size}, at::kCPU);
  auto cx = at::randn({batch_size, hidden_size}, at::kCPU);
  auto w_ih = t_def(at::randn({4 * hidden_size, input_size}, at::kCPU));
  auto w_hh = t_def(at::randn({4 * hidden_size, hidden_size}, at::kCPU));

  auto graph = build_lstm();
  auto stack = createStack({input, hx, cx, w_ih, w_hh});
>>>>>>> 6900aacf
  auto traced = TraceGraph(graph, stack);
  Tensor prof_out;
  pop(stack, prof_out);

  {
<<<<<<< HEAD
    push(stack, model._ivalue());
    push(stack, x);
=======
    stack = createStack({input, hx, cx, w_ih, w_hh});
>>>>>>> 6900aacf
    Code cd(traced, "traced");
    InterpreterState is{cd};
    is.run(stack);
    Tensor traced_out;
    pop(stack, traced_out);
    torch::allclose(prof_out, traced_out);
  }

  {
<<<<<<< HEAD
    push(stack, model._ivalue());
    push(stack, x);
    Code cd(graph, "graph");
    InterpreterState is{cd};
    is.run(stack);
    Tensor traced_out;
    pop(stack, traced_out);
    torch::allclose(prof_out, traced_out);
=======
    stack = createStack({input, hx, cx, w_ih, w_hh});
    Code cd(graph, "graph");
    InterpreterState is{cd};
    is.run(stack);
    Tensor scripted_out;
    pop(stack, scripted_out);
    torch::allclose(prof_out, scripted_out);
>>>>>>> 6900aacf
  }
}

// NOLINTNEXTLINE(cppcoreguidelines-avoid-non-const-global-variables)
TEST(InsertAndEliminateRedundantGuardsTest, Basic) {
  static const auto basic_example = R"JIT(
  def basic(x, y):
    a = x + y
    b = x * y
    c = x + 1
    d = a - c
    e = b - c
    return d + e
  )JIT";

  auto cu = compile(basic_example);
  auto& fun = toGraphFunction(cu->get_function("basic"));
  auto pr = ProfilingRecord::instrumentGraph(fun.graph());
  auto x = at::randn({2, 3}, at::kCPU);
  auto y = at::randn({2, 3}, at::kCPU);
  auto stack = createStack({x, y});
  // introduce some profiling information
  Code cd(pr->profiled_graph_, "");
  InterpreterState is{cd};
  is.run(stack);
  auto copy = pr->profiled_graph_->copy();
  ProfilingRecord::removeProfileCounter(copy->block());
  InsertGuards(copy);
  auto nodes = copy->block()->nodes();
  auto guard = std::find_if(nodes.begin(), nodes.end(), [](Node* n) {
    return n->kind() == prim::Guard;
  });
  ASSERT_NE(guard, nodes.end());
  ASSERT_EQ(
      guard->input()->type()->expectRef<TensorType>().sizes().size(),
      c10::nullopt);
  checkShape(*guard, {2, 3}, false);
  auto is_guard = [](Node* n) { return n->kind() == prim::Guard; };
  int num_guards = std::count_if(nodes.begin(), nodes.end(), is_guard);
  ASSERT_EQ(num_guards, 12);
  // now eliminate as many guards as possible
  // we should be left with two guards on x and y's defs
  EliminateRedundantGuards(copy);
  num_guards = std::count_if(nodes.begin(), nodes.end(), is_guard);
  ASSERT_EQ(num_guards, 2);
}

TEST(InsertBailOutsTest, Basic) {
  static const auto basic_example = R"JIT(
  def basic_loop(x, y):

      a = x + 1
      b = y + 2
      c = x + y + 3

      for i in range(10):
          a = a + b
          # invariant
          d = b * c
          #
          a = a - d

      e = a + 4
      return e
  )JIT";

  auto cu = compile(basic_example);
  auto& fun = toGraphFunction(cu->get_function("basic_loop"));
  auto pr = ProfilingRecord::instrumentGraph(fun.graph());
  auto x = at::randn({2, 3}, at::kCPU);
  auto y = at::randn({2, 3}, at::kCPU);
  auto stack = createStack({x, y});
  // introduce some profiling information
  Code cd(pr->profiled_graph_, "");
  InterpreterState is{cd};
  is.run(stack);
  auto copy = pr->profiled_graph_->copy();
  ProfilingRecord::removeProfileCounter(copy->block());
  InsertGuards(copy);
  EliminateRedundantGuards(copy);
  auto nodes = copy->block()->nodes();
  auto is_guard = [](Node* n) { return n->kind() == prim::Guard; };
  auto num_guards = std::count_if(nodes.begin(), nodes.end(), is_guard);
  ASSERT_EQ(num_guards, 3);
  InsertBailOuts(copy);
  auto is_bailout = [](Node* n) { return n->kind() == prim::BailOut; };
  auto num_bailouts = std::count_if(nodes.begin(), nodes.end(), is_bailout);
  ASSERT_EQ(num_guards, num_bailouts);
  std::vector<Node*> bailouts(num_bailouts);
  std::copy_if(nodes.begin(), nodes.end(), bailouts.begin(), is_bailout);

  for (auto blo : bailouts) {
    ASSERT_EQ(blo->inputs().at(0)->node()->kind(), prim::BailoutTemplate);
  }
}

TEST(ProfilerTest, Basic) {
  constexpr int batch_size = 4;
  constexpr int input_size = 256;

  int hidden_size = 2 * input_size;

  auto input = at::randn({batch_size, input_size}, at::kCPU);
  auto hx = at::randn({batch_size, hidden_size}, at::kCPU);
  auto cx = at::randn({batch_size, hidden_size}, at::kCPU);
  auto w_ih = t_def(at::randn({4 * hidden_size, input_size}, at::kCPU));
  auto w_hh = t_def(at::randn({4 * hidden_size, hidden_size}, at::kCPU));

  auto g = build_lstm();
  auto stack = createStack({input, hx, cx, w_ih, w_hh});

  auto& opt_graph = *g.get();
  ArgumentSpecCreator arg_spec_creator(opt_graph);
  ArgumentSpec spec =
      arg_spec_creator.create(autograd::GradMode::is_enabled(), stack);
  arg_spec_creator.specializeTypes(opt_graph, spec);
  auto pr = ProfilingRecord::instrumentGraph(g);
  Code cd(pr->profiled_graph_, "");
  InterpreterState is{cd};
  is.run(stack);

  // profiled types are stored as attributes and show up in the dump, e.g.
  // Tensor = prim::profile[profiled_type=Double(4, 256, strides=[256, 1],
  // requires_grad=0, device=cpu)
  testing::FileCheck()
      .check("Tensor = prim::profile[profiled_type")
      ->check_same("256")
      ->run(*pr->profiled_graph_);

  auto begin = pr->profiled_graph_->block()->nodes().begin();
  auto end = pr->profiled_graph_->block()->nodes().end();
  auto mm =
      std::find_if(begin, end, [](Node* n) { return n->kind() == aten::add; });
  ASSERT_NE(mm, end);
  std::vector<int64_t> mm_expected{4, 2048};
  std::vector<int64_t> eltwise{4, 512};
  checkShape(mm->inputs().at(0)->node()->ty(attr::profiled_type), mm_expected);
  auto mul_n =
      std::find_if(begin, end, [](Node* n) { return n->kind() == aten::mul; });
  ASSERT_NE(mul_n, end);
  checkShape(mul_n->inputs().at(0)->node()->ty(attr::profiled_type), eltwise);
  auto tanh_n =
      std::find_if(begin, end, [](Node* n) { return n->kind() == aten::tanh; });
  checkShape(tanh_n->inputs().at(0)->node()->ty(attr::profiled_type), eltwise);
}

TEST(CallStackTest, Basic) {
  const auto text = R"(
def ham(x):
    return x/7

def bar(x):
    return x*3

def baz(x):
    return ham(x)*x

def foo(x):
    return bar(x)*baz(x)*11
  )";
  auto cu = compile(text);
  const auto& foo = toGraphFunction(cu->get_function("foo"));
  for (Node* n : foo.optimized_graph()->nodes()) {
    if (n->kind() == prim::Constant) {
      if (!n->hasAttribute(attr::value) ||
          n->kindOf(attr::value) != AttributeKind::i) {
        continue;
      }
      int v = n->i(attr::value);
      switch (v) {
        case 3: {
          // Const 3 comes from function 'bar', which gets inlined to 'foo'.
          // The callstack for the corresponding node should contain only the
          // function 'bar'.
          ASSERT_TRUE(n->callstack());
          auto callstack_vector = (*n->callstack())->vec();
          ASSERT_EQ(callstack_vector.size(), 1);
          ASSERT_EQ(std::get<0>(callstack_vector[0]), &cu->get_function("bar"));
          break;
        }
        case 7: {
          // Const 7 comes from function 'ham', which gets inlined to 'baz',
          // which is then inlined to 'foo'. The callstack for the corresponding
          // node should contain these two functions.
          ASSERT_TRUE(n->callstack());
          auto callstack_vector = (*n->callstack())->vec();
          ASSERT_EQ(callstack_vector.size(), 2);
          ASSERT_EQ(std::get<0>(callstack_vector[0]), &cu->get_function("baz"));
          ASSERT_EQ(std::get<0>(callstack_vector[1]), &cu->get_function("ham"));
          break;
        }
        case 11: {
          // Const 11 comes from function 'foo', which is not inlined anywhere
          // and thus it should not have a callstack.
          ASSERT_FALSE(n->callstack());
          break;
        }
      }
    }
  }

  // Check that inlining doesn't corrupt callstack of the callee's nodes.
  const Function& baz = cu->get_function("baz");
  for (Node* n : baz.optimized_graph()->nodes()) {
    if (n->kind() == prim::Constant) {
      if (!n->hasAttribute(attr::value) ||
          n->kindOf(attr::value) != AttributeKind::i) {
        continue;
      }
      int v = n->i(attr::value);
      ASSERT_TRUE(v == 7);
      // Const 7 comes from function 'ham', which gets inlined to 'baz'. 'baz'
      // was also inlined into 'foo', but when looking at the graph of 'baz' we
      // should only see a callstack of depth 1 (containing only 'ham').
      ASSERT_TRUE(n->callstack());
      auto callstack_vector = (*n->callstack())->vec();
      ASSERT_EQ(callstack_vector.size(), 1);
      ASSERT_EQ(std::get<0>(callstack_vector[0]), &cu->get_function("ham"));
    }
  }
}

TEST(CallStackTest, Caching) {
  const auto text = R"(

def a(x):
    print("a1")
    print("a2")
    return x

def b(x):
    print("b1")
    print("b2")
    a(x)
    return x

def c(x):
    print("c1")
    print("c2")
    b(x)
    return x
  )";
  auto cu = compile(text);
  const auto& baz = toGraphFunction(cu->get_function("c"));
  std::unordered_map<std::string, InlinedCallStack*> callstack_objects;
  for (Node* n : baz.optimized_graph()->nodes()) {
    if (n->kind() == prim::Constant) {
      if (!n->hasAttribute(attr::value) ||
          n->kindOf(attr::value) != AttributeKind::s) {
        continue;
      }
      // NOLINTNEXTLINE(performance-unnecessary-copy-initialization)
      std::string v = n->s(attr::value);
      if (n->callstack()) {
        callstack_objects[v] = n->callstack()->get();
      }
    }
  }
  // We expect to see nodes prim::Constant[value="a1"] and
  // prim::Constant[value="a2"] inlined to function 'c'. Their callstacks are
  // the same (a->b->c), so we want to make sure we're not creating different
  // callstack entries for them.
  ASSERT_TRUE(callstack_objects.count("a1") && callstack_objects.count("a2"));
  ASSERT_TRUE(callstack_objects.at("a1") == callstack_objects.at("a2"));
}

TEST(InlinedCallStackTest, BlockAnnotation) {
  Module a("A");
  a.define(R"(
    def forward(self, x, y, z: int):
      if (z == 1):
        return x + y
      else:
        return x * y
  )");
  Module b("B");
  b.define(R"(
    def forward(self, x):
      return x + 2
  )");
  Module c("C");
  c.register_module("A0", a);
  c.register_module("B0", b);
  c.define(R"(
    def forward(self, x, y, z: int):
      return self.A0.forward(x, y, z) + self.B0.forward(x)
  )");

  auto graph =
      toGraphFunction(c.get_method("forward").function()).optimized_graph();
  std::stringstream add_ss, mul_ss;
  for (Node* n : graph->nodes()) {
    if (n->kind() == prim::If) {
      for (Block* block : n->blocks()) {
        for (Node* if_node : block->nodes()) {
          if (if_node->kind() == aten::add) {
            for (const auto& e : if_node->callstack().value()->vec()) {
              add_ss << std::get<1>(e);
            }
            add_ss << if_node->sourceRange();
          }
          if (if_node->kind() == aten::mul) {
            for (const auto& e : if_node->callstack().value()->vec()) {
              mul_ss << std::get<1>(e);
            }
            mul_ss << if_node->sourceRange();
          }
        }
      }
    }
  }
  ASSERT_NE(add_ss.str().find("line 3"), std::string::npos);
  ASSERT_NE(add_ss.str().find("line 4"), std::string::npos);
  ASSERT_NE(
      add_ss.str().find("return self.A0.forward(x, y, z)"), std::string::npos);
  ASSERT_NE(add_ss.str().find("return x + y"), std::string::npos);
  ASSERT_NE(mul_ss.str().find("line 3"), std::string::npos);
  ASSERT_NE(mul_ss.str().find("line 6"), std::string::npos);
  ASSERT_NE(
      mul_ss.str().find("return self.A0.forward(x, y, z)"), std::string::npos);
  ASSERT_NE(mul_ss.str().find("return x * y"), std::string::npos);
}

// NOLINTNEXTLINE(cppcoreguidelines-avoid-non-const-global-variables)
TEST(InlinedCallStackTest, SelfCallMethods) {
  Module a("A");
  a.define(R"(
    def my_new_method(self, x):
      return x * 3
    def forward_impl_(self, x, y):
      return self.my_new_method(x) + y
    def forward(self, x, y):
      y = y + 2
      return self.forward_impl_(x, y)
  )");
  Module b("B");
  b.define(R"(
    def forward(self, x):
      return x + 2
  )");
  Module c("C");
  c.register_module("A0", a);
  c.register_module("B0", b);
  c.define(R"(
    def call_b(self, x):
      return self.B0.forward(x)
    def forward(self, x, y):
      return self.A0.forward(x, y) + self.call_b(x)
  )");

  auto graph =
      toGraphFunction(c.get_method("forward").function()).optimized_graph();
  std::unordered_map<std::string, size_t> module_hierarchies;
  for (Node* n : graph->nodes()) {
    auto hierarchy = torch::jit::utils::getNodesModuleHierarchy(*n);
    if (module_hierarchies.count(hierarchy) == 0) {
      module_hierarchies[hierarchy] = 0;
    }
    module_hierarchies[hierarchy] += 1;
  }
  ASSERT_EQ(module_hierarchies["A0(A)"], 2);
  ASSERT_EQ(module_hierarchies["A0(A).SELF(A).SELF(A)"], 2);
  ASSERT_EQ(module_hierarchies["A0(A).SELF(A)"], 1);
  ASSERT_EQ(module_hierarchies["SELF(C)"], 1);
  ASSERT_EQ(module_hierarchies["SELF(C).B0(B)"], 1);
}

TEST(AutogradSymbolsTest, Basic) {
  Symbol sym = Symbol::fromQualString("aten::test_symbol");
  Graph graph;
  auto node = graph.create(sym);
  TORCH_CHECK(canRunWithAutograd(node));

  sym = Symbol::fromQualString("prim::test_symbol");
  node = graph.create(sym);
  TORCH_CHECK(canRunWithAutograd(node));

  sym = Symbol::fromQualString("prim::FusionGroup");
  node = graph.create(sym);
  TORCH_CHECK(!canRunWithAutograd(node));

  sym = Symbol::fromQualString("custom::test_symbol");
  node = graph.create(sym);
  TORCH_CHECK(!canRunWithAutograd(node));
}

TEST(DefaultArgTypeHintingTest, Basic) {
  const auto text_non_hinted = R"(

def a(x, y=1):
    print("a1")
    print("a2")
    return x
  )";

  const auto text_hinted = R"(

def a(x, y:int=1):
    print("a1")
    print("a2")
    return x
  )";

  try {
    compile(text_non_hinted);
    ASSERT_TRUE(0);
  } catch (const std::exception& c) {
  }

  auto cu = compile(text_hinted);
}

// Basic set case.
TEST(FuturesTest, Basic) {
  auto f1 = c10::make_intrusive<Future>(IntType::get());
  ASSERT_FALSE(f1->completed());
  ASSERT_FALSE(f1->hasValue());
  int32_t sat1 = 0;
  int32_t sat2 = 0;
  f1->addCallback([&](Future& /* unused */) { ++sat1; });
  f1->markCompleted(43);
  ASSERT_TRUE(f1->completed());
  ASSERT_TRUE(f1->hasValue());
  ASSERT_FALSE(f1->hasError());
  ASSERT_EQ(sat1, 1);
  ASSERT_EQ(f1->constValue().toInt(), 43);
  ASSERT_EQ(f1->value().toInt(), 43);
  f1->addCallback([&](Future& /* unused */) { ++sat2; });
  ASSERT_EQ(sat1, 1);
  ASSERT_EQ(sat2, 1);
}

// Basic error cases.
TEST(FuturesTest, Error) {
  auto f1 = c10::make_intrusive<Future>(IntType::get());
  int sat1 = 0;
  int sat2 = 0;
  f1->addCallback([&](Future& /* unused */) { ++sat1; });
  f1->setError(
      std::make_exception_ptr(c10::ivalue::Future::FutureError("Failed")));
  ASSERT_EQ(sat1, 1);
  ASSERT_TRUE(f1->completed());
  ASSERT_TRUE(f1->hasError());
  ASSERT_FALSE(f1->hasValue());
  try {
    (void)f1->value();
    ASSERT_TRUE(false); // Supposed to throw.
  } catch (const std::exception& e) {
    ASSERT_TRUE(strcmp(e.what(), "Failed") == 0);
  }
  f1->addCallback([&](Future& /* unused */) { ++sat2; });
  ASSERT_EQ(sat1, 1);
  ASSERT_EQ(sat2, 1);
  f1->setErrorIfNeeded(
      std::make_exception_ptr(c10::ivalue::Future::FutureError("Dup")));
  ASSERT_TRUE(strcmp(f1->tryRetrieveErrorMessage().c_str(), "Failed") == 0);
  ASSERT_EQ(sat1, 1);
  ASSERT_EQ(sat2, 1);
}

// then
TEST(FuturesTest, Then) {
  auto f1 = c10::make_intrusive<Future>(IntType::get());
  auto f2 = f1->then(
      [](Future& f1) -> IValue { return f1.constValue().toInt() + 1; },
      IntType::get());
  auto f3 = f2->then(
      [](Future& f2) -> IValue { return f2.constValue().toInt() * 3; },
      IntType::get());
  bool done = false;
  f3->addCallback([&done](Future& f3) {
    ASSERT_EQ(f3.constValue().toInt(), (42 + 1) * 3);
    done = true;
  });
  ASSERT_FALSE(done);
  f1->markCompleted(42);
  ASSERT_TRUE(done);
}

// collectAll()
TEST(FuturesTest, CollectAll) {
  auto s1 = c10::make_intrusive<Future>(IntType::get());
  auto s2 = c10::make_intrusive<Future>(IntType::get());
  auto s3 = c10::make_intrusive<Future>(IntType::get());

  // Empty case
  c10::List<intrusive_ptr<ivalue::Future>> futures(
      FutureType::create(IntType::get()));
  auto c1 = collectAll(futures);
  ASSERT_TRUE(c1->completed());
  ASSERT_EQ(c1->value().toList().size(), 0);
  ASSERT_TRUE(
      *(c1->value().toList().elementType()) ==
      *FutureType::create(IntType::get()));

  // 1-element, initially not completed.
  futures.push_back(s1);
  auto c2 = collectAll(futures);
  ASSERT_FALSE(c2->completed());
  s1->markCompleted(5);
  ASSERT_TRUE(c2->completed());
  ASSERT_EQ(c2->value().toList().size(), 1);
  ASSERT_TRUE(
      *(c2->value().toList().elementType()) ==
      *FutureType::create(IntType::get()));
  ASSERT_EQ(c2->value().toList().get(0).toFuture()->value().toInt(), 5);

  // 1-element, already completed
  auto c3 = collectAll(futures);
  ASSERT_TRUE(c3->completed());
  ASSERT_EQ(c3->value().toList().size(), 1);
  ASSERT_EQ(c3->value().toList().get(0).toFuture()->value().toInt(), 5);

  // 3 elements.
  futures.push_back(s2);
  futures.push_back(s3);
  auto c4 = collectAll(futures);
  ASSERT_FALSE(c4->completed());
  s3->markCompleted(7);
  ASSERT_FALSE(c4->completed());
  s2->markCompleted(6);
  ASSERT_TRUE(c4->completed());
  ASSERT_EQ(c4->value().toList().size(), 3);
  ASSERT_EQ(c4->value().toList().get(0).toFuture()->value().toInt(), 5);
  ASSERT_EQ(c4->value().toList().get(1).toFuture()->value().toInt(), 6);
  ASSERT_EQ(c4->value().toList().get(2).toFuture()->value().toInt(), 7);
  ASSERT_TRUE(
      *(c4->value().toList().elementType()) ==
      *FutureType::create(IntType::get()));

  // Handle exception in the list.
  auto s4 = c10::make_intrusive<Future>(IntType::get());
  futures.push_back(s4);
  auto c5 = collectAll(futures);
  ASSERT_FALSE(c5->completed());
  s4->setError(
      std::make_exception_ptr(c10::ivalue::Future::FutureError("Failed")));
  ASSERT_TRUE(c5->completed());
  try {
    c5->value();
    ASSERT_TRUE(false); // supposed to throw
  } catch (const std::exception& e) {
    ASSERT_EQ(std::string(e.what()), "Failed");
  }
}

// collectAny()
TEST(FuturesTest, CollectAny) {
  auto s1 = c10::make_intrusive<Future>(IntType::get());

  // Empty case
  c10::List<intrusive_ptr<ivalue::Future>> futures(
      FutureType::create(IntType::get()));
  auto c1 = collectAny(futures);
  ASSERT_TRUE(c1->completed());

  // 1 element, not yet satisfied
  futures.push_back(s1);
  auto c2 = collectAny(futures);
  ASSERT_FALSE(c2->completed());
  s1->markCompleted(5);
  ASSERT_TRUE(c2->completed());
  ASSERT_TRUE(c2->value().isInt());
  ASSERT_EQ(c2->value().toInt(), 5);

  // 1 element already satisfied.
  auto c3 = collectAny(futures);
  ASSERT_TRUE(c3->completed());
  ASSERT_TRUE(c3->value().isInt());
  ASSERT_EQ(c3->value().toInt(), 5);

  // 2 elements
  futures.clear();
  auto s2 = c10::make_intrusive<Future>(IntType::get());
  auto s3 = c10::make_intrusive<Future>(IntType::get());
  futures.push_back(s2);
  futures.push_back(s3);
  auto c4 = collectAny(futures);
  ASSERT_FALSE(c4->completed());
  s3->markCompleted(7);
  ASSERT_TRUE(c4->completed());
  ASSERT_EQ(c4->value().toInt(), 7);
  s2->markCompleted(1);
  ASSERT_EQ(c4->value().toInt(), 7);
}

TEST(TLSFutureCallbacksTest, Basic) {
  // cb that verifies the profiler is enabled
  auto profilerEnabledCb = [](Future& /* unused */) {
    ASSERT_TRUE(torch::autograd::profiler::profilerEnabled());
  };
  // test running callbacks with propagation of TLS state.
  {
    // Enable the profiler in this thread
    torch::autograd::profiler::enableProfilerLegacy(
        torch::autograd::profiler::ProfilerConfig(
            torch::autograd::profiler::ProfilerState::CPU, false, false));
    auto s1 = c10::make_intrusive<Future>(IntType::get());
    s1->addCallback(wrapPropagateTLSState(profilerEnabledCb));
    std::thread t([s1 = std::move(s1)]() { s1->markCompleted(); });
    // Since we join here, we can ensure that all callbacks corresponding to
    // markCompleted() have finished.
    t.join();
    torch::autograd::profiler::disableProfilerLegacy();
  }
  // then() with TLS State
  {
    // Enable the profiler in this thread
    torch::autograd::profiler::enableProfilerLegacy(
        torch::autograd::profiler::ProfilerConfig(
            torch::autograd::profiler::ProfilerState::CPU, false, false));
    auto s1 = c10::make_intrusive<Future>(IntType::get());
    auto s2 = s1->then(
        wrapPropagateTLSState([&profilerEnabledCb](Future& s1) {
          profilerEnabledCb(s1);
          return at::IValue(1);
        }),
        IntType::get());
    std::thread t([s1 = std::move(s1)]() { s1->markCompleted(); });
    t.join();
    s2->wait();
    torch::autograd::profiler::disableProfilerLegacy();
  }
}

TEST(ProfilerDisableInCallbackTest, Basic) {
  // cb that verifies the profiler is enabled
  auto profilerEnabledCb = []() {
    ASSERT_TRUE(torch::autograd::profiler::profilerEnabled());
  };
  torch::autograd::profiler::enableProfilerLegacy(
      torch::autograd::profiler::ProfilerConfig(
          torch::autograd::profiler::ProfilerState::CPU, false, false));
  auto s1 = c10::make_intrusive<Future>(IntType::get());
  auto verifyProfilerCb =
      wrapPropagateTLSState([&profilerEnabledCb](Future& /* unused */) {
        // Ensure the profiler is still enabled in this thread.
        profilerEnabledCb();
        auto t1 = torch::ones({2, 2});
        auto t2 = torch::ones({2, 2});
        torch::add(t1, t2);
        // Don't cleanup TLSState, and just consolidate.
        auto opts =
            torch::autograd::profiler::ProfilerDisableOptions(false, true);
        auto thread_event_lists =
            // NOLINTNEXTLINE(performance-move-const-arg)
            torch::autograd::profiler::disableProfilerLegacy(std::move(opts));
        // Ensure that the events from this thread are still profiled and we
        // obtain the expected in events in our consolidated list when calling
        // disableProfilerLegacy().
        bool found_ones = false;
        bool found_add = false;
        for (const auto& li : thread_event_lists) {
          for (const auto& evt : li) {
            if (strcmp(evt.name(), "aten::add") == 0) {
              found_add = true;
            } else if (strcmp(evt.name(), "aten::ones") == 0) {
              found_ones = true;
            }
          }
          if (found_add && found_ones) {
            break;
          }
        }
        ASSERT_TRUE(found_ones);
        ASSERT_TRUE(found_add);
      });

  s1->addCallback(verifyProfilerCb);
  // Disable the profiler, but do not consolidate results in the main thread.
  auto opts = torch::autograd::profiler::ProfilerDisableOptions(true, false);
  // NOLINTNEXTLINE(performance-move-const-arg)
  torch::autograd::profiler::disableProfilerLegacy(std::move(opts));
  std::thread t([s1 = std::move(s1)]() { s1->markCompleted(at::IValue(1)); });
  t.join();

  // Similar to above test, but verifies correctness in the case where
  // continuation runs on the main thread.
  torch::autograd::profiler::enableProfilerLegacy(
      torch::autograd::profiler::ProfilerConfig(
          torch::autograd::profiler::ProfilerState::CPU, false, false));
  s1 = c10::make_intrusive<Future>(IntType::get());
  s1->addCallback(verifyProfilerCb);
  // Runs callback inline
  s1->markCompleted(at::IValue(1));
  opts = torch::autograd::profiler::ProfilerDisableOptions(true, false);
  // NOLINTNEXTLINE(performance-move-const-arg)
  torch::autograd::profiler::disableProfilerLegacy(std::move(opts));
}

TEST(RecordDebugHandles, Basic) {
  // Enable the profiler in this thread
  const std::set<torch::autograd::profiler::ActivityType> activities(
      {torch::autograd::profiler::ActivityType::CPU});
  torch::autograd::profiler::prepareProfiler(
      torch::autograd::profiler::ProfilerConfig(
          torch::autograd::profiler::ProfilerState::KINETO, false, false),
      activities);
  torch::autograd::profiler::enableProfiler(
      torch::autograd::profiler::ProfilerConfig(
          torch::autograd::profiler::ProfilerState::KINETO, false, false),
      activities);
  {
    RECORD_EDGE_SCOPE_WITH_DEBUG_HANDLE_AND_INPUTS("my_function", 42, {});
    float x{5.9999}, y{2.1212};
    float z = x / y;
  }
  {
    RECORD_USER_SCOPE_WITH_INPUTS("not_my_function", {});
    float x{5.9999}, y{2.1212};
    float z = x / y;
  }
  auto profiler_results_ptr = torch::autograd::profiler::disableProfiler();
  const auto& kineto_events = profiler_results_ptr->events();
  size_t my_events{0};
  for (const auto& e : kineto_events) {
    if (e.name() == "my_function") {
      ASSERT_EQ(e.debugHandle(), 42);
      my_events++;
    } else if (e.name() == "not_my_function") {
      ASSERT_EQ(e.debugHandle(), -1);
      my_events++;
    }
  }
  ASSERT_EQ(my_events, 2);
}

TEST(RecordDebugHandles, ScopedCallbacks) {
  // Enable the profiler in this thread
  torch::autograd::profiler::prepareProfiler(
      torch::autograd::profiler::ProfilerConfig(
          torch::autograd::profiler::ProfilerState::KINETO, false, false),
      {torch::autograd::profiler::ActivityType::CPU});
  torch::autograd::profiler::enableProfiler(
      torch::autograd::profiler::ProfilerConfig(
          torch::autograd::profiler::ProfilerState::KINETO, false, false),
      {torch::autograd::profiler::ActivityType::CPU});

  {
    auto a = torch::rand({128, 128});
    auto b = torch::rand({128, 128});
    auto c = a + b;
  }
  auto profiler_results_ptr = torch::autograd::profiler::disableProfiler();
  ASSERT_TRUE(profiler_results_ptr->events().size() > 0);

  // Enable the profiler in this thread
  torch::autograd::profiler::prepareProfiler(
      torch::autograd::profiler::ProfilerConfig(
          torch::autograd::profiler::ProfilerState::KINETO, false, false),
      {torch::autograd::profiler::ActivityType::CPU});
  torch::autograd::profiler::enableProfiler(
      torch::autograd::profiler::ProfilerConfig(
          torch::autograd::profiler::ProfilerState::KINETO, false, false),
      {torch::autograd::profiler::ActivityType::CPU},
      {at::RecordScope::LITE_INTERPRETER});
  {
    auto a = torch::rand({128, 128});
    auto b = torch::rand({128, 128});
    auto c = a + b;
  }
  profiler_results_ptr = torch::autograd::profiler::disableProfiler();
  ASSERT_TRUE(profiler_results_ptr->events().size() == 0);

  torch::autograd::profiler::prepareProfiler(
      torch::autograd::profiler::ProfilerConfig(
          torch::autograd::profiler::ProfilerState::KINETO, false, false),
      {torch::autograd::profiler::ActivityType::CPU});
  torch::autograd::profiler::enableProfiler(
      torch::autograd::profiler::ProfilerConfig(
          torch::autograd::profiler::ProfilerState::KINETO, false, false),
      {torch::autograd::profiler::ActivityType::CPU},
      {at::RecordScope::LITE_INTERPRETER});
  {
    RECORD_EDGE_SCOPE_WITH_DEBUG_HANDLE_AND_INPUTS("my_function", 42, {});
    auto a = torch::rand({128, 128});
    auto b = torch::rand({128, 128});
    auto c = a + b;
  }
  {
    RECORD_USER_SCOPE_WITH_INPUTS("not_my_function", {});
    auto a = torch::rand({128, 128});
    auto b = torch::rand({128, 128});
    auto c = a + b;
  }
  profiler_results_ptr = torch::autograd::profiler::disableProfiler();
  const auto& kineto_events = profiler_results_ptr->events();
  for (const auto& e : kineto_events) {
    if (e.name() == "my_function") {
      ASSERT_EQ(e.debugHandle(), 42);
    }
  }
  ASSERT_TRUE(profiler_results_ptr->events().size() == 1);
}

TEST(IValueKWargsTest, Basic) {
  const auto text = R"(
    def foo(a : int, b : int, c : int = 4):
      return a + 2*b + 3*c
  )";
  auto cu = compile(text);
  auto result = cu->get_function("foo")({1}, {{"b", 3}});
  ASSERT_EQ(result.toInt(), 19);
}

TEST(ComputeFlopsTest, Basic) {
  uint64_t flops = 0;

  // Test unknown operator
  std::unordered_map<std::string, c10::IValue> extra_args;
  flops = computeFlops(std::string("aten::unknown"), extra_args);
  ASSERT_EQ(flops, 0);

  // Test aten::conv2d
  extra_args.clear();
  std::vector<int64_t> input_size = {4, 5, 6, 7};
  std::vector<int64_t> weight_size = {3, 5, 2, 1};
  std::vector<int64_t> padding = {1, 0};
  std::vector<int64_t> stride = {1, 1};
  std::vector<int64_t> dilation = {0, 0};
  extra_args["input_size"] = at::IValue(at::IntArrayRef(input_size));
  extra_args["weight_size"] = at::IValue(at::IntArrayRef(weight_size));
  extra_args["groups"] = 1;
  extra_args["padding"] = at::IValue(at::IntArrayRef(padding));
  extra_args["stride"] = at::IValue(at::IntArrayRef(stride));
  extra_args["dilation"] = at::IValue(at::IntArrayRef(dilation));
  flops = computeFlops(std::string("aten::conv2d"), extra_args);
  ASSERT_EQ(flops, 13440);

  // Test aten::conv2d fail
  input_size = {4, 5, 6, 7};
  weight_size = {4, 5, 6};
  extra_args["input_size"] = at::IValue(at::IntArrayRef(input_size));
  extra_args["weight_size"] = at::IValue(at::IntArrayRef(weight_size));
  flops = computeFlops(std::string("aten::conv2d"), extra_args);
  ASSERT_EQ(flops, 0);

  // Test aten::conv2d fail 2
  weight_size = {3, 5, 2, 1};
  stride = {0, 0};
  extra_args["weight_size"] = at::IValue(at::IntArrayRef(input_size));
  extra_args["stride"] = at::IValue(at::IntArrayRef(stride));
  flops = computeFlops(std::string("aten::conv2d"), extra_args);
  ASSERT_EQ(flops, 0);

  // Test aten::conv2d fail 3
  extra_args.clear();
  input_size = {4, 5, 6, 7};
  extra_args["input_size"] = at::IValue(at::IntArrayRef(input_size));
  flops = computeFlops(std::string("aten::conv2d"), extra_args);
  ASSERT_EQ(flops, 0);

  // Test aten::mm
  extra_args.clear();
  std::vector<int64_t> mat1_sizes = {3, 4, 5, 6};
  std::vector<int64_t> mat2_sizes = {6, 5, 4, 3};
  extra_args["mat1_size"] = at::IValue(at::IntArrayRef(mat1_sizes));
  extra_args["mat2_size"] = at::IValue(at::IntArrayRef(mat2_sizes));
  flops = computeFlops(std::string("aten::mm"), extra_args);
  ASSERT_EQ(flops, 43200);

  // Test aten::addmm
  flops = computeFlops(std::string("aten::addmm"), extra_args);
  ASSERT_EQ(flops, 43200);

  // Test aten::bmm
  extra_args.clear();
  mat1_sizes = {7, 5, 6};
  mat2_sizes = {7, 6, 3};
  extra_args["mat1_size"] = at::IValue(at::IntArrayRef(mat1_sizes));
  extra_args["mat2_size"] = at::IValue(at::IntArrayRef(mat2_sizes));
  flops = computeFlops(std::string("aten::bmm"), extra_args);
  ASSERT_EQ(flops, 1260);

  // Test aten::baddbmm
  flops = computeFlops(std::string("aten::baddbmm"), extra_args);
  ASSERT_EQ(flops, 1260);

  // Test mm out of range
  extra_args.clear();
  flops = computeFlops(std::string("aten::mm"), extra_args);
  ASSERT_EQ(flops, 0);

  // Test aten::add.Tensor
  extra_args.clear();
  std::vector<int64_t> mat_sizes = {3, 4, 5, 6};
  extra_args["mat_size"] = at::IValue(at::IntArrayRef(mat_sizes));
  flops = computeFlops(std::string("aten::add"), extra_args);
  ASSERT_EQ(flops, 360);

  // Test aten::mul.Tensor
  extra_args.clear();
  mat_sizes = {3, 4, 5, 6};
  extra_args["mat_size"] = at::IValue(at::IntArrayRef(mat_sizes));
  flops = computeFlops(std::string("aten::mul"), extra_args);
  ASSERT_EQ(flops, 360);
}

TEST(TestConstant, TensorGrad) {
  auto graph = std::make_shared<Graph>();
  IValue ten = torch::randn({3, 5}).requires_grad_(true);
  auto con = tryInsertConstant(*graph, ten);
  ASSERT_TRUE(con == c10::nullopt);
}

TEST(TestMutation, Basic) {
  auto graph = std::make_shared<Graph>();
  std::unordered_map<std::string, Value*> vmap;
  parseIR(
      R"IR(
graph(%x.1 : Tensor):
  %2 : int = prim::Constant[value=1]()
  %9 : int = prim::Constant[value=4]()
  %x.3 : Tensor = aten::add(%x.1, %2, %2)
  %7 : Tensor = aten::add_(%x.3, %2, %2)
  %y.1 : Tensor = aten::add(%x.3, %9, %2)
  return (%y.1))IR",
      &*graph,
      vmap);
  RemoveTensorMutation(graph, [](Node*) { return false; });
  testing::FileCheck().check("aten::add_")->run(*graph);
  RemoveTensorMutation(graph, [](Node*) { return true; });
  testing::FileCheck().check_not("aten::add_")->run(*graph);
}

TEST(TestInplaceToFunctionalActivation, Basic) {
  auto graph = std::make_shared<Graph>();
  std::unordered_map<std::string, Value*> vmap;
  parseIR(
      R"IR(
graph(%x.1 : Tensor):
  %2 : int = prim::Constant[value=1]()
  %x.3 : Tensor = aten::add(%x.1, %2, %2)
  %y : Tensor = aten::relu_(%x.3)
  return (%y))IR",
      &*graph,
      vmap);
  InplaceToFunctionalActivation(graph);
  testing::FileCheck().check("aten::relu")->run(*graph);
  testing::FileCheck().check_not("aten::relu_")->run(*graph);
}

TEST(TestFunctionalToInplaceActivation, Basic) {
  auto graph = std::make_shared<Graph>();
  std::unordered_map<std::string, Value*> vmap;
  parseIR(
      R"IR(
graph(%x.1 : Tensor):
  %2 : int = prim::Constant[value=1]()
  %x.3 : Tensor = aten::add(%x.1, %2, %2)
  %y : Tensor = aten::relu(%x.3)
  return (%y))IR",
      &*graph,
      vmap);
  FunctionalToInplaceActivation(graph);
  testing::FileCheck().check("aten::relu_")->run(*graph);
  testing::FileCheck().check_not("aten::relu(")->run(*graph);
}

} // namespace jit
} // namespace torch<|MERGE_RESOLUTION|>--- conflicted
+++ resolved
@@ -76,7 +76,6 @@
 #include <utility>
 #include <vector>
 
-
 using namespace torch::autograd::profiler;
 
 namespace torch {
@@ -1809,21 +1808,6 @@
   }
 }
 
-<<<<<<< HEAD
-TEST(JitTracing, Basic2) {
-  // run `python test_jit_fuser_te.py TestTEFuser.test_save_mobilenet`
-  // to generate `test/mobilenet_v3_large.pt`
-  Module model = torch::jit::load("test/mobilenet_v3_large.pt");
-  model.eval();
-  model = freeze_module(model);
-  auto graph = model.get_method("forward").graph();
-  GRAPH_DUMP("Before OptimizeFrozenGraph:", graph);
-  OptimizeFrozenGraph(graph, true);
-  auto x = at::randn({1, 3, 224, 224}, at::kCPU);
-  Stack stack;
-  push(stack, model._ivalue());
-  push(stack, x);
-=======
 TEST(JitTracing, Basic) {
   constexpr int batch_size = 4;
   constexpr int input_size = 256;
@@ -1838,18 +1822,12 @@
 
   auto graph = build_lstm();
   auto stack = createStack({input, hx, cx, w_ih, w_hh});
->>>>>>> 6900aacf
   auto traced = TraceGraph(graph, stack);
   Tensor prof_out;
   pop(stack, prof_out);
 
   {
-<<<<<<< HEAD
-    push(stack, model._ivalue());
-    push(stack, x);
-=======
     stack = createStack({input, hx, cx, w_ih, w_hh});
->>>>>>> 6900aacf
     Code cd(traced, "traced");
     InterpreterState is{cd};
     is.run(stack);
@@ -1859,16 +1837,6 @@
   }
 
   {
-<<<<<<< HEAD
-    push(stack, model._ivalue());
-    push(stack, x);
-    Code cd(graph, "graph");
-    InterpreterState is{cd};
-    is.run(stack);
-    Tensor traced_out;
-    pop(stack, traced_out);
-    torch::allclose(prof_out, traced_out);
-=======
     stack = createStack({input, hx, cx, w_ih, w_hh});
     Code cd(graph, "graph");
     InterpreterState is{cd};
@@ -1876,7 +1844,6 @@
     Tensor scripted_out;
     pop(stack, scripted_out);
     torch::allclose(prof_out, scripted_out);
->>>>>>> 6900aacf
   }
 }
 
