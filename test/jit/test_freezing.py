--- conflicted
+++ resolved
@@ -1387,7 +1387,8 @@
             FileCheck().check("conv").check_not("aten::batch_norm").run(scripted_mod.graph)
 
             self.assertEqual(mod_eager(inp), scripted_mod(inp))
-<<<<<<< HEAD
+            self.assertEqual(mod_eager(inp), scripted_mod(inp))
+
 
     def test_conv_add_folding(self):
 
@@ -1470,7 +1471,4 @@
 
             # # add with different dtype
             test_conv_fusion(use_bias, nn.Conv2d, False, pytorch_op, False, add_tensor=torch.rand(1).to(torch.int), expect_success=False)
-            test_conv_fusion(use_bias, nn.Conv2d, False, pytorch_op, False, add_tensor=torch.rand(1).to(torch.half), expect_success=False)
-=======
-            self.assertEqual(mod_eager(inp), scripted_mod(inp))
->>>>>>> 52ba9578
+            test_conv_fusion(use_bias, nn.Conv2d, False, pytorch_op, False, add_tensor=torch.rand(1).to(torch.half), expect_success=False)