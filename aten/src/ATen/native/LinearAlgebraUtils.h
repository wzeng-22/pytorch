--- conflicted
+++ resolved
@@ -317,33 +317,19 @@
       // solve, linalg_solve, cholesky_solve, etc.
       TORCH_CHECK_LINALG(false, name, batch_string,
           ": The diagonal element ", info, " is zero, the solve could not be completed because the input matrix is singular.");
-<<<<<<< HEAD
     } else if (name.find("cholesky") != name.npos) {
-      TORCH_CHECK(false, name, batch_string,
+      TORCH_CHECK_LINALG(false, name, batch_string,
           ": The factorization could not be completed because the input is not positive-definite (the leading minor of order ", info, " is not positive-definite).");
     } else if (name.find("svd") != name.npos) {
-      TORCH_CHECK(false, name, batch_string,
-          ": The algorithm failed to converge because the input matrix is ill-conditioned or has too many repeated singular values (error code: ", info, ").");
-    } else if (name.find("eig") != name.npos || name.find("syevd") != name.npos) {
-      TORCH_CHECK(false, name, batch_string,
-          ": The algorithm failed to converge because the input matrix is ill-conditioned or has too many repeated eigenvalues (error code: ", info, ").");
-    } else if (name.find("lstsq") != name.npos) {
-      TORCH_CHECK(false, name, batch_string,
-=======
-    } else if (strstr(name, "cholesky")) {
-      TORCH_CHECK_LINALG(false, name, batch_string,
-          ": The factorization could not be completed because the input is not positive-definite (the leading minor of order ", info, " is not positive-definite).");
-    } else if (strstr(name, "svd")) {
       TORCH_CHECK_LINALG(false, name, batch_string,
           ": The algorithm failed to converge because the input matrix is ill-conditioned or has too many repeated singular values (error code: ", info, ").");
-    } else if (strstr(name, "eig") || strstr(name, "syevd")) {
+    } else if (name.find("eig") || name.find("syevd")) {
       TORCH_CHECK_LINALG(false, name, batch_string,
           ": The algorithm failed to converge because the input matrix is ill-conditioned or has too many repeated eigenvalues (error code: ", info, ").");
-    } else if (strstr(name, "lstsq")) {
+    } else if (name.find("lstsq")) {
       TORCH_CHECK_LINALG(false, name, batch_string,
->>>>>>> 7abad2aa
           ": The least squares solution could not be computed because the input matrix does not have full rank (error code: ", info, ").");
-    } else if (strstr(name, "lu_factor")) {
+    } else if (name.find("lu_factor")) {
       TORCH_CHECK(false, name, batch_string,
           ": U[", info, ",", info, "] is zero and using it on lu_solve would result in a division by zero. "
           "If you still want to perform the factorization, consider calling linalg.lu(A, pivot) or "
