--- conflicted
+++ resolved
@@ -1849,28 +1849,19 @@
   variants: method
 
 - func: frac(Tensor self) -> Tensor
-<<<<<<< dest:   3125c7966ced - wxie: Allow opt out device_guard for structura...
   structured_delegate: frac.out
-=======
-  common_device_guard: False   # TensorIterator
->>>>>>> source: 957f8b60ae2d c10_opt - wxie: [RFC] Unify device check and gua...
+  common_device_guard: False   # TensorIterator
   variants: function, method
 
 - func: frac_(Tensor(a!) self) -> Tensor(a!)
-<<<<<<< dest:   3125c7966ced - wxie: Allow opt out device_guard for structura...
   structured_delegate: frac.out
-=======
-  common_device_guard: False   # TensorIterator
->>>>>>> source: 957f8b60ae2d c10_opt - wxie: [RFC] Unify device check and gua...
+  common_device_guard: False   # TensorIterator
   variants: function, method
 
 - func: frac.out(Tensor self, *, Tensor(a!) out) -> Tensor(a!)
-<<<<<<< dest:   3125c7966ced - wxie: Allow opt out device_guard for structura...
   structured: True
   structured_inherits: TensorIteratorBase
-=======
-  common_device_guard: False   # TensorIterator
->>>>>>> source: 957f8b60ae2d c10_opt - wxie: [RFC] Unify device check and gua...
+  common_device_guard: False   # TensorIterator
   dispatch:
     CPU, CUDA: frac_out
 
@@ -3207,28 +3198,19 @@
   common_device_guard: False
 
 - func: round(Tensor self) -> Tensor
-<<<<<<< dest:   3125c7966ced - wxie: Allow opt out device_guard for structura...
   structured_delegate: round.out
-=======
-  common_device_guard: False   # TensorIterator
->>>>>>> source: 957f8b60ae2d c10_opt - wxie: [RFC] Unify device check and gua...
+  common_device_guard: False   # TensorIterator
   variants: function, method
 
 - func: round_(Tensor(a!) self) -> Tensor(a!)
-<<<<<<< dest:   3125c7966ced - wxie: Allow opt out device_guard for structura...
   structured_delegate: round.out
-=======
-  common_device_guard: False   # TensorIterator
->>>>>>> source: 957f8b60ae2d c10_opt - wxie: [RFC] Unify device check and gua...
+  common_device_guard: False   # TensorIterator
   variants: function, method
 
 - func: round.out(Tensor self, *, Tensor(a!) out) -> Tensor(a!)
-<<<<<<< dest:   3125c7966ced - wxie: Allow opt out device_guard for structura...
   structured: True
   structured_inherits: TensorIteratorBase
-=======
-  common_device_guard: False   # TensorIterator
->>>>>>> source: 957f8b60ae2d c10_opt - wxie: [RFC] Unify device check and gua...
+  common_device_guard: False   # TensorIterator
   dispatch:
     CPU: round_out
     CUDA: round_out
@@ -3303,28 +3285,19 @@
     CPU, CUDA: hardshrink_backward
 
 - func: rsqrt(Tensor self) -> Tensor
-<<<<<<< dest:   3125c7966ced - wxie: Allow opt out device_guard for structura...
   structured_delegate: rsqrt.out
-=======
-  common_device_guard: False   # TensorIterator
->>>>>>> source: 957f8b60ae2d c10_opt - wxie: [RFC] Unify device check and gua...
+  common_device_guard: False   # TensorIterator
   variants: function, method
 
 - func: rsqrt_(Tensor(a!) self) -> Tensor(a!)
-<<<<<<< dest:   3125c7966ced - wxie: Allow opt out device_guard for structura...
   structured_delegate: rsqrt.out
-=======
-  common_device_guard: False   # TensorIterator
->>>>>>> source: 957f8b60ae2d c10_opt - wxie: [RFC] Unify device check and gua...
+  common_device_guard: False   # TensorIterator
   variants: function, method
 
 - func: rsqrt.out(Tensor self, *, Tensor(a!) out) -> Tensor(a!)
-<<<<<<< dest:   3125c7966ced - wxie: Allow opt out device_guard for structura...
   structured: True
   structured_inherits: TensorIteratorBase
-=======
-  common_device_guard: False   # TensorIterator
->>>>>>> source: 957f8b60ae2d c10_opt - wxie: [RFC] Unify device check and gua...
+  common_device_guard: False   # TensorIterator
   dispatch:
     CPU, CUDA: rsqrt_out
 
